--- conflicted
+++ resolved
@@ -52,10 +52,15 @@
 
 Make sure you have the following installed before continuing:
 
-<<<<<<< HEAD
 - Docker
 - Docker Compose
-=======
+
+You'll also need a [Supabase](https://supabase.com/) account for:
+
+- A new Supabase project
+- Supabase Project API key
+- Supabase Project URL
+
 - Python 3.10 or higher
 - Pip
 - Virtualenv
@@ -65,14 +70,6 @@
 - A new Supabase project
 - Supabase Project API key
 - Supabase Project URL
->>>>>>> bf26696e
-
-You'll also need a [Supabase](https://supabase.com/) account for:
-
-- A new Supabase project
-- Supabase Project API key
-- Supabase Project URL
-
 
 ### Installing
 
@@ -94,11 +91,6 @@
 _Note that the `supabase_service_key` is found in your Supabase dashboard under Project Settings -> API. Use the `anon` `public` key found in the `Project API keys` section._
 
 
-<<<<<<< HEAD
-=======
-_Note that the `supabase_service_key` is found in your Supabase dashboard under Project Settings -> API. Use the `anon` `public` key found in the `Project API keys` section._
-
->>>>>>> bf26696e
 - Run the following migration scripts on the Supabase database via the web interface (SQL Editor -> `New query`)
 
 ```sql

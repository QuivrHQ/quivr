name: Deploy Backend to Preview ECS

on:
  push:
    branches: [ "main" ]
    paths:
      - 'backend/**'

env:
  AWS_REGION: us-west-1
  ECR_REPOSITORY: sr-vt-repo
  ECR_REGISTRY: 155722108667.dkr.ecr.us-west-1.amazonaws.com
  ECS_CLUSTER: sr-vt-prev-cluster

jobs:
  build_and_push:
    name: Build and Push Docker Image
    runs-on: ubuntu-latest
    environment: production

    steps:
    - name: Checkout
      uses: actions/checkout@v3

    - name: Configure AWS credentials
      uses: aws-actions/configure-aws-credentials@v2
      with:
        aws-access-key-id: ${{ secrets.AWS_ACCESS_KEY_ID }}
        aws-secret-access-key: ${{ secrets.AWS_SECRET_ACCESS_KEY }}
        aws-region: ${{ env.AWS_REGION }}

    - name: Login to Amazon ECR
      id: login-ecr
      uses: aws-actions/amazon-ecr-login@v1
    
<<<<<<< HEAD
    - name: Login to GitHub Container Registry
      uses: docker/login-action@v2
      with:
        registry: ghcr.io
        username: ${{ github.repository_owner }}
        password: ${{ secrets.GITHUB_TOKEN }}
    - name: Login to Docker Hub
      uses: docker/login-action@v3
      with:
        username: ${{ secrets.DOCKERHUB_USERNAME }}
        password: ${{ secrets.DOCKERHUB_TOKEN }}
    
    - uses: docker/setup-qemu-action@v3
=======
>>>>>>> 2c8473b4
    - name: Set up Docker Buildx
      uses: docker/setup-buildx-action@v3
    
    - name: Create Docker Cacha Storage Backend
      run: |
        docker buildx create --use --driver=docker-container
    - name: See the file in the runner
      run: |
        ls -la
    - name: Build, tag, and push image to Amazon ECR
      id: build-image
      uses: docker/build-push-action@v5
      env:
        ECR_REGISTRY: ${{ steps.login-ecr.outputs.registry }}
        IMAGE_TAG: ${{ github.sha }}
      with:
        context: ./backend/
        push: true
<<<<<<< HEAD
        platforms: linux/amd64,linux/arm64
        tags: ${{ env.ECR_REGISTRY }}/${{ env.ECR_REPOSITORY }}:${{ env.IMAGE_TAG }}, ${{ env.ECR_REGISTRY }}/${{ env.ECR_REPOSITORY }}:latest, ghcr.io/stangirard/quivr:latest, stangirard/quivr-backend-prebuilt:latest, stangirard/quivr-backend-prebuilt:${{ env.IMAGE_TAG }}
=======
        tags: ${{ env.ECR_REGISTRY }}/${{ env.ECR_REPOSITORY }}:${{ env.IMAGE_TAG }}, ${{ env.ECR_REGISTRY }}/${{ env.ECR_REPOSITORY }}:latest
>>>>>>> 2c8473b4
        cache-from: type=gha
        cache-to: type=gha,mode=max
    
    
      
  deploy:
    needs: build_and_push
    runs-on: ubuntu-latest
    environment: production
    strategy:
      fail-fast: false
      matrix:
        include:
          - name: "sr-vt"
            service: "sr-vt-preview"
            task_definition: ".aws/task_definition_preview.json"
            container: "sr-vt"
          - name: "sr-vt-chat"
            service: "sr-vt-preview-chat"
            task_definition: ".aws/task_definition_preview_worker.json"
            container: "sr-vt-chat"

    steps:
    - name: Checkout
      uses: actions/checkout@v3
      
    - name: Configure AWS credentials
      uses: aws-actions/configure-aws-credentials@v2
      with:
        aws-access-key-id: ${{ secrets.AWS_ACCESS_KEY_ID }}
        aws-secret-access-key: ${{ secrets.AWS_SECRET_ACCESS_KEY }}
        aws-region: ${{ env.AWS_REGION }}

    - name: Fill in the new image ID in the Amazon ECS task definition for ${{ matrix.name }}
      id: task-def
      uses: aws-actions/amazon-ecs-render-task-definition@v1
      with:
        task-definition: ${{ matrix.task_definition }}
        container-name: ${{ matrix.container }}
        image: ${{env.ECR_REGISTRY}}/${{ env.ECR_REPOSITORY }}:${{ github.sha }}

    - name: Deploy Amazon ECS task definition for ${{ matrix.name }}
      uses: aws-actions/amazon-ecs-deploy-task-definition@v1
      with:
        task-definition: ${{ steps.task-def.outputs.task-definition }}
        service: ${{ matrix.service }}
        cluster: ${{ env.ECS_CLUSTER }}
        wait-for-service-stability: true<|MERGE_RESOLUTION|>--- conflicted
+++ resolved
@@ -33,22 +33,6 @@
       id: login-ecr
       uses: aws-actions/amazon-ecr-login@v1
     
-<<<<<<< HEAD
-    - name: Login to GitHub Container Registry
-      uses: docker/login-action@v2
-      with:
-        registry: ghcr.io
-        username: ${{ github.repository_owner }}
-        password: ${{ secrets.GITHUB_TOKEN }}
-    - name: Login to Docker Hub
-      uses: docker/login-action@v3
-      with:
-        username: ${{ secrets.DOCKERHUB_USERNAME }}
-        password: ${{ secrets.DOCKERHUB_TOKEN }}
-    
-    - uses: docker/setup-qemu-action@v3
-=======
->>>>>>> 2c8473b4
     - name: Set up Docker Buildx
       uses: docker/setup-buildx-action@v3
     
@@ -67,12 +51,7 @@
       with:
         context: ./backend/
         push: true
-<<<<<<< HEAD
-        platforms: linux/amd64,linux/arm64
-        tags: ${{ env.ECR_REGISTRY }}/${{ env.ECR_REPOSITORY }}:${{ env.IMAGE_TAG }}, ${{ env.ECR_REGISTRY }}/${{ env.ECR_REPOSITORY }}:latest, ghcr.io/stangirard/quivr:latest, stangirard/quivr-backend-prebuilt:latest, stangirard/quivr-backend-prebuilt:${{ env.IMAGE_TAG }}
-=======
         tags: ${{ env.ECR_REGISTRY }}/${{ env.ECR_REPOSITORY }}:${{ env.IMAGE_TAG }}, ${{ env.ECR_REGISTRY }}/${{ env.ECR_REPOSITORY }}:latest
->>>>>>> 2c8473b4
         cache-from: type=gha
         cache-to: type=gha,mode=max
     

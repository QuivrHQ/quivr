import logging
import os
import time
from typing import Union
from urllib.parse import parse_qs, urlparse

import tiktoken
from langchain_anthropic import ChatAnthropic
from langchain_core.language_models.chat_models import BaseChatModel
from langchain_google_genai import ChatGoogleGenerativeAI
<<<<<<< HEAD
from langchain_groq import ChatGroq
=======
>>>>>>> add322c8
from langchain_mistralai import ChatMistralAI
from langchain_openai import AzureChatOpenAI, ChatOpenAI
from langchain_xai import ChatXAI
from pydantic import SecretStr

from quivr_core.brain.info import LLMInfo
from quivr_core.rag.entities.config import DefaultModelSuppliers, LLMEndpointConfig
from quivr_core.rag.utils import model_supports_function_calling

logger = logging.getLogger("quivr_core")


class LLMTokenizer:
    _cache: dict[
        int, tuple["LLMTokenizer", int, float]
    ] = {}  # {hash: (tokenizer, size_bytes, last_access_time)}
    _max_cache_size_mb: int = 50
    _max_cache_count: int = 5  # Default maximum number of cached tokenizers
    _current_cache_size: int = 0
    _default_size: int = 5 * 1024 * 1024

    def __init__(self, tokenizer_hub: str | None, fallback_tokenizer: str):
        self.tokenizer_hub = tokenizer_hub
        self.fallback_tokenizer = fallback_tokenizer

        if self.tokenizer_hub:
            # To prevent the warning
            # huggingface/tokenizers: The current process just got forked, after parallelism has already been used. Disabling parallelism to avoid deadlocks...
            os.environ["TOKENIZERS_PARALLELISM"] = (
                "false"
                if not os.environ.get("TOKENIZERS_PARALLELISM")
                else os.environ["TOKENIZERS_PARALLELISM"]
            )
            try:
                if "text-embedding-ada-002" in self.tokenizer_hub:
                    from transformers import GPT2TokenizerFast

                    self.tokenizer = GPT2TokenizerFast.from_pretrained(
                        self.tokenizer_hub
                    )
                else:
                    from transformers import AutoTokenizer

                    self.tokenizer = AutoTokenizer.from_pretrained(self.tokenizer_hub)
            except OSError:  # if we don't manage to connect to huggingface and/or no cached models are present
                logger.warning(
                    f"Cannot acces the configured tokenizer from {self.tokenizer_hub}, using the default tokenizer {self.fallback_tokenizer}"
                )
                self.tokenizer = tiktoken.get_encoding(self.fallback_tokenizer)
        else:
            self.tokenizer = tiktoken.get_encoding(self.fallback_tokenizer)

        # More accurate size estimation
        self._size_bytes = self._calculate_tokenizer_size()

    def _calculate_tokenizer_size(self) -> int:
        """Calculate size of tokenizer by summing the sizes of its vocabulary and model files"""
        # By default, return a size of 5 MB
        if not hasattr(self.tokenizer, "vocab_files_names") or not hasattr(
            self.tokenizer, "init_kwargs"
        ):
            return self._default_size

        total_size = 0

        # Get the file keys from vocab_files_names
        file_keys = self.tokenizer.vocab_files_names.keys()
        # Look up these files in init_kwargs
        for key in file_keys:
            if file_path := self.tokenizer.init_kwargs.get(key):
                try:
                    total_size += os.path.getsize(file_path)
                except (OSError, FileNotFoundError):
                    logger.debug(f"Could not access tokenizer file: {file_path}")

        return total_size if total_size > 0 else self._default_size

    @classmethod
    def load(cls, tokenizer_hub: str, fallback_tokenizer: str):
        cache_key = hash(str(tokenizer_hub))

        # If in cache, update last access time and return
        if cache_key in cls._cache:
            tokenizer, size, _ = cls._cache[cache_key]
            cls._cache[cache_key] = (tokenizer, size, time.time())
            return tokenizer

        # Create new instance
        instance = cls(tokenizer_hub, fallback_tokenizer)

        # Check if adding this would exceed either cache limit
        while (
            cls._current_cache_size + instance._size_bytes
            > cls._max_cache_size_mb * 1024 * 1024
            or len(cls._cache) >= cls._max_cache_count
        ):
            # Find least recently used item
            oldest_key = min(
                cls._cache.keys(),
                key=lambda k: cls._cache[k][2],  # last_access_time
            )
            # Remove it
            _, removed_size, _ = cls._cache.pop(oldest_key)
            cls._current_cache_size -= removed_size

        # Add new instance to cache with current timestamp
        cls._cache[cache_key] = (instance, instance._size_bytes, time.time())
        cls._current_cache_size += instance._size_bytes
        return instance

    @classmethod
    def set_max_cache_size_mb(cls, size_mb: int):
        """Set the maximum cache size in megabytes."""
        cls._max_cache_size_mb = size_mb
        cls._cleanup_cache()

    @classmethod
    def set_max_cache_count(cls, count: int):
        """Set the maximum number of tokenizers to cache."""
        cls._max_cache_count = count
        cls._cleanup_cache()

    @classmethod
    def _cleanup_cache(cls):
        """Clean up cache when limits are exceeded."""
        while (
            cls._current_cache_size > cls._max_cache_size_mb * 1024 * 1024
            or len(cls._cache) > cls._max_cache_count
        ):
            oldest_key = min(cls._cache.keys(), key=lambda k: cls._cache[k][2])
            _, removed_size, _ = cls._cache.pop(oldest_key)
            cls._current_cache_size -= removed_size

    @classmethod
    def preload_tokenizers(cls, models: list[str] | None = None):
        """Preload tokenizers into cache.

        Args:
            models: Optional list of model names (e.g. 'gpt-4o', 'claude-3-5-sonnet').
                   If None, preloads all available tokenizers.
        """
        from quivr_core.rag.entities.config import LLMModelConfig

        unique_tokenizer_hubs = set()

        # Collect tokenizer hubs based on provided models or all available
        if models:
            for model_name in models:
                # Find matching model configurations
                for supplier_models in LLMModelConfig._model_defaults.values():
                    for base_model_name, config in supplier_models.items():
                        # Check if the model name matches or starts with the base model name
                        if (
                            model_name.startswith(base_model_name)
                            and config.tokenizer_hub
                        ):
                            unique_tokenizer_hubs.add(config.tokenizer_hub)
                            break
        else:
            # Original behavior - collect all unique tokenizer hubs
            for supplier_models in LLMModelConfig._model_defaults.values():
                for config in supplier_models.values():
                    if config.tokenizer_hub:
                        unique_tokenizer_hubs.add(config.tokenizer_hub)

        # Load each unique tokenizer
        for hub in unique_tokenizer_hubs:
            try:
                cls.load(hub, LLMEndpointConfig._FALLBACK_TOKENIZER)
                logger.info(
                    f"Successfully preloaded tokenizer: {hub}. "
                    f"Total cache size: {cls._current_cache_size / (1024 * 1024):.2f} MB. "
                    f"Cache count: {len(cls._cache)}"
                )
            except Exception as e:
                logger.warning(f"Failed to preload tokenizer {hub}: {str(e)}")


class LLMEndpoint:
    def __init__(self, llm_config: LLMEndpointConfig, llm: BaseChatModel):
        self._config = llm_config
        self._llm = llm
        self._supports_func_calling = model_supports_function_calling(
            self._config.model
        )

        self.llm_tokenizer = LLMTokenizer.load(
            llm_config.tokenizer_hub, llm_config.fallback_tokenizer
        )

    def count_tokens(self, text: str) -> int:
        # Tokenize the input text and return the token count
        encoding = self.llm_tokenizer.tokenizer.encode(text)
        return len(encoding)

    def get_config(self):
        return self._config

    @classmethod
    def from_config(cls, config: LLMEndpointConfig = LLMEndpointConfig()):
        _llm: Union[
            AzureChatOpenAI,
            ChatOpenAI,
            ChatAnthropic,
            ChatMistralAI,
            ChatGoogleGenerativeAI,
            ChatXAI,
        ]
        try:
            if config.supplier == DefaultModelSuppliers.AZURE:
                # Parse the URL
                parsed_url = urlparse(config.llm_base_url)
                deployment = parsed_url.path.split("/")[3]  # type: ignore
                api_version = parse_qs(parsed_url.query).get("api-version", [None])[0]  # type: ignore
                azure_endpoint = f"https://{parsed_url.netloc}"  # type: ignore
                _llm = AzureChatOpenAI(
                    azure_deployment=deployment,  # type: ignore
                    api_version=api_version,
                    api_key=SecretStr(config.llm_api_key)
                    if config.llm_api_key
                    else None,
                    azure_endpoint=azure_endpoint,
                    max_tokens=config.max_output_tokens,
                    temperature=config.temperature,
                )
            elif config.supplier == DefaultModelSuppliers.ANTHROPIC:
                _llm = ChatAnthropic(
                    model_name=config.model,
                    api_key=SecretStr(config.llm_api_key)
                    if config.llm_api_key
                    else None,
                    base_url=config.llm_base_url,
                    max_tokens=config.max_output_tokens,
                    temperature=config.temperature,
                )
            elif config.supplier == DefaultModelSuppliers.OPENAI:
                _llm = ChatOpenAI(
                    model=config.model,
                    api_key=SecretStr(config.llm_api_key)
                    if config.llm_api_key
                    else None,
                    base_url=config.llm_base_url,
                    max_tokens=config.max_output_tokens,
                    temperature=config.temperature
                    if not config.model.startswith("o")
                    else None,
                )
            elif config.supplier == DefaultModelSuppliers.MISTRAL:
                _llm = ChatMistralAI(
                    model=config.model,
                    api_key=SecretStr(config.llm_api_key)
                    if config.llm_api_key
                    else None,
                    base_url=config.llm_base_url,
                    temperature=config.temperature,
                )
            elif config.supplier == DefaultModelSuppliers.GEMINI:
                _llm = ChatGoogleGenerativeAI(
                    model=config.model,
                    api_key=SecretStr(config.llm_api_key)
                    if config.llm_api_key
                    else None,
                    base_url=config.llm_base_url,
                    max_tokens=config.max_output_tokens,
                    temperature=config.temperature,
                )
            elif config.supplier == DefaultModelSuppliers.GROQ:
<<<<<<< HEAD
                _llm = ChatGroq(
=======
                _llm = ChatXAI(
>>>>>>> add322c8
                    model=config.model,
                    api_key=SecretStr(config.llm_api_key)
                    if config.llm_api_key
                    else None,
                    base_url=config.llm_base_url,
                    max_tokens=config.max_output_tokens,
                    temperature=config.temperature,
                )

            else:
                _llm = ChatOpenAI(
                    model=config.model,
                    api_key=SecretStr(config.llm_api_key)
                    if config.llm_api_key
                    else None,
                    base_url=config.llm_base_url,
                    max_tokens=config.max_output_tokens,
                    temperature=config.temperature,
                )
            instance = cls(llm=_llm, llm_config=config)
            return instance

        except ImportError as e:
            raise ImportError(
                "Please provide a valid BaseLLM or install quivr-core['base'] package"
            ) from e

    def supports_func_calling(self) -> bool:
        return self._supports_func_calling

    def info(self) -> LLMInfo:
        return LLMInfo(
            model=self._config.model,
            llm_base_url=(
                self._config.llm_base_url if self._config.llm_base_url else "openai"
            ),
            temperature=self._config.temperature,
            max_tokens=self._config.max_output_tokens,
            supports_function_calling=self.supports_func_calling(),
        )

    def clone_llm(self):
        """Create a new instance of the LLM with the same configuration."""
        return self._llm.__class__(**self._llm.__dict__)<|MERGE_RESOLUTION|>--- conflicted
+++ resolved
@@ -8,13 +8,9 @@
 from langchain_anthropic import ChatAnthropic
 from langchain_core.language_models.chat_models import BaseChatModel
 from langchain_google_genai import ChatGoogleGenerativeAI
-<<<<<<< HEAD
 from langchain_groq import ChatGroq
-=======
->>>>>>> add322c8
 from langchain_mistralai import ChatMistralAI
 from langchain_openai import AzureChatOpenAI, ChatOpenAI
-from langchain_xai import ChatXAI
 from pydantic import SecretStr
 
 from quivr_core.brain.info import LLMInfo
@@ -218,7 +214,7 @@
             ChatAnthropic,
             ChatMistralAI,
             ChatGoogleGenerativeAI,
-            ChatXAI,
+            ChatGroq,
         ]
         try:
             if config.supplier == DefaultModelSuppliers.AZURE:
@@ -279,11 +275,7 @@
                     temperature=config.temperature,
                 )
             elif config.supplier == DefaultModelSuppliers.GROQ:
-<<<<<<< HEAD
                 _llm = ChatGroq(
-=======
-                _llm = ChatXAI(
->>>>>>> add322c8
                     model=config.model,
                     api_key=SecretStr(config.llm_api_key)
                     if config.llm_api_key
@@ -294,7 +286,7 @@
                 )
 
             else:
-                _llm = ChatOpenAI(
+                _llm = ChaxstOpenAI(
                     model=config.model,
                     api_key=SecretStr(config.llm_api_key)
                     if config.llm_api_key

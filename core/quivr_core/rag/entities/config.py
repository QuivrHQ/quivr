--- conflicted
+++ resolved
@@ -17,9 +17,6 @@
 from quivr_core.processor.splitter import SplitterConfig
 
 logger = logging.getLogger("quivr_core")
-MIN_CONTEXT_TOKENS = 4096
-MIN_OUTPUT_TOKENS = 4096
-
 MIN_CONTEXT_TOKENS = 4096
 MIN_OUTPUT_TOKENS = 4096
 
@@ -376,10 +373,7 @@
                         f"Lowering max_context_tokens from {self.max_context_tokens} to {_max_context_tokens}"
                     )
                     self.max_context_tokens = _max_context_tokens
-<<<<<<< HEAD
-=======
-
->>>>>>> 5dd44d8e
+
                 if self.max_context_tokens < MIN_CONTEXT_TOKENS:
                     logger.error(
                         f"max_context_tokens is too low: {self.max_context_tokens}. "
@@ -393,13 +387,6 @@
                         f"Lowering max_output_tokens from {self.max_output_tokens} to {llm_model_config.max_output_tokens}"
                     )
                     self.max_output_tokens = llm_model_config.max_output_tokens
-                if self.max_output_tokens < MIN_OUTPUT_TOKENS:
-                    logger.error(
-                        f"max_output_tokens is too low: {self.max_output_tokens}. "
-                    )
-                    raise ValueError(
-                        f"max_output_tokens is too low: {self.max_output_tokens}. "
-                    )
 
                 if self.max_output_tokens < MIN_OUTPUT_TOKENS:
                     logger.error(

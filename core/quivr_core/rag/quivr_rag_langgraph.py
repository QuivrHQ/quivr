import asyncio
import logging
from typing import (
    Annotated,
    Any,
    AsyncGenerator,
    Dict,
    List,
    Optional,
    Sequence,
    Tuple,
    Type,
    TypedDict,
)
from uuid import UUID, uuid4

import openai
from langchain.retrievers import ContextualCompressionRetriever
from langchain_cohere import CohereRerank
from langchain_community.document_compressors import JinaRerank
from langchain_core.callbacks import Callbacks
from langchain_core.documents import BaseDocumentCompressor, Document
from langchain_core.messages import BaseMessage
from langchain_core.messages.ai import AIMessageChunk
from langchain_core.prompts.base import BasePromptTemplate
from langchain_core.vectorstores import VectorStore
from langgraph.graph import END, START, StateGraph
from langgraph.graph.message import add_messages
from langgraph.types import Send
from pydantic import BaseModel, Field

from quivr_core.llm import LLMEndpoint
from quivr_core.llm_tools.llm_tools import LLMToolFactory
from quivr_core.rag.entities.chat import ChatHistory
from quivr_core.rag.entities.config import DefaultRerankers, NodeConfig, RetrievalConfig
from quivr_core.rag.entities.models import (
    ParsedRAGChunkResponse,
    QuivrKnowledge,
)
from quivr_core.rag.prompts import custom_prompts
from quivr_core.rag.utils import (
    collect_tools,
    combine_documents,
    format_file_list,
    get_chunk_metadata,
    parse_chunk_response,
)

logger = logging.getLogger("quivr_core")


class SplittedInput(BaseModel):
    instructions_reasoning: Optional[str] = Field(
        default=None,
        description="The reasoning that leads to identifying the user instructions to the system",
    )
    instructions: Optional[str] = Field(
        default=None, description="The instructions to the system"
    )

    tasks_reasoning: Optional[str] = Field(
        default=None,
        description="The reasoning that leads to identifying the explicit or implicit user tasks and questions",
    )
    task_list: Optional[List[str]] = Field(
        default_factory=lambda: ["No explicit or implicit tasks found"],
        description="The list of standalone, self-contained tasks or questions.",
    )


class TasksCompletion(BaseModel):
    is_task_completable_reasoning: Optional[str] = Field(
        default=None,
<<<<<<< HEAD
        description="The reasoning that leads to identifying whether the user task or question can be completed using the provided context and chat history.",
    )

    is_task_completable: bool = Field(
        description="Whether the user task or question can be completed using the provided context and chat history.",
=======
        description="The reasoning that leads to identifying whether the user task or question can be completed using the provided context and chat history BEFORE any tool is used.",
    )

    is_task_completable: bool = Field(
        description="Whether the user task or question can be completed using the provided context and chat history BEFORE any tool is used.",
>>>>>>> 09b48115
    )

    tool_reasoning: Optional[str] = Field(
        default=None,
        description="The reasoning that leads to identifying the tool that shall be used to complete the task.",
    )
    tool: Optional[str] = Field(
        description="The tool that shall be used to complete the task.",
    )


class FinalAnswer(BaseModel):
    reasoning_answer: str = Field(
        description="The step-by-step reasoning that led to the final answer"
    )
    answer: str = Field(description="The final answer to the user tasks/questions")

    all_tasks_completed: bool = Field(
        description="Whether all tasks/questions have been successfully answered/completed or not. "
        " If the final answer to the user is 'I don't know' or 'I don't have enough information' or 'I'm not sure', "
        " this variable should be 'false'"
    )


class UpdatedPromptAndTools(BaseModel):
    prompt_reasoning: Optional[str] = Field(
        default=None,
        description="The step-by-step reasoning that leads to the updated system prompt",
    )
    prompt: Optional[str] = Field(default=None, description="The updated system prompt")

    tools_reasoning: Optional[str] = Field(
        default=None,
        description="The reasoning that leads to activating and deactivating the tools",
    )
    tools_to_activate: Optional[List[str]] = Field(
        default_factory=list, description="The list of tools to activate"
    )
    tools_to_deactivate: Optional[List[str]] = Field(
        default_factory=list, description="The list of tools to deactivate"
    )


class UserTaskEntity(BaseModel):
    id: UUID
    definition: str
    docs: List[Document] = Field(default_factory=list)
    completable: bool = Field(
        default=False, description="Whether the task has been completed or not"
    )
    tool: Optional[str] = Field(
        default=None, description="The tool that shall be used to complete the task"
    )

    def has_tool(self) -> bool:
        return bool(self.tool)

    def is_completable(self) -> bool:
        return self.completable


class UserTasks:
    def __init__(self, task_definitions: List[str] | None = None):
        self.user_tasks = {}
        if task_definitions:
            for definition in task_definitions:
                id = uuid4()
                self.user_tasks[id] = UserTaskEntity(
                    id=id, definition=definition, docs=[]
                )

    def __iter__(self):
        return iter(self.user_tasks.values())

    def set_docs(self, id: UUID, docs: List[Document]):
        if self.user_tasks:
            if id in self.user_tasks:
                self.user_tasks[id].docs = docs
            else:
                raise ValueError(f"Task with id {id} not found")

    def set_definition(self, id: UUID, definition: str):
        if self.user_tasks:
            if id in self.user_tasks:
                self.user_tasks[id].definition = definition
            else:
                raise ValueError(f"Task with id {id} not found")

    def set_completion(self, id: UUID, completable: bool):
        if self.user_tasks:
            if id in self.user_tasks:
                self.user_tasks[id].completable = completable
            else:
                raise ValueError(f"Task with id {id} not found")

    def set_tool(self, id: UUID, tool: str):
        if self.user_tasks:
            if id in self.user_tasks:
                self.user_tasks[id].tool = tool
            else:
                raise ValueError(f"Task with id {id} not found")

    def __call__(self, id: UUID) -> UserTaskEntity:
        return self.user_tasks[id]

    def has_tasks(self) -> bool:
        return bool(self.user_tasks)

    def has_non_completable_tasks(self) -> bool:
        return bool(self.non_completable_tasks)

    @property
    def non_completable_tasks(self) -> List[UserTaskEntity]:
        return [task for task in self.user_tasks.values() if not task.is_completable()]

    @property
    def completable_tasks(self) -> List[UserTaskEntity]:
        return [task for task in self.user_tasks.values() if task.is_completable()]

    @property
    def ids(self) -> List[UUID]:
        return list(self.user_tasks.keys())

    @property
    def definitions(self) -> List[str]:
        return [task.definition for task in self.user_tasks.values()]

    @property
    def docs(self) -> List[Document]:
        # Return the concatenation of all docs
        return [doc for task in self.user_tasks.values() for doc in task.docs]


class AgentState(TypedDict):
    # The add_messages function defines how an update should be processed
    # Default is to replace. add_messages says "append"
    messages: Annotated[Sequence[BaseMessage], add_messages]
    reasoning: List[str]
    chat_history: ChatHistory
    files: str
    tasks: UserTasks
    instructions: str
    tool: str


class IdempotentCompressor(BaseDocumentCompressor):
    def compress_documents(
        self,
        documents: Sequence[Document],
        query: str,
        callbacks: Optional[Callbacks] = None,
    ) -> Sequence[Document]:
        """
        A no-op document compressor that simply returns the documents it is given.

        This is a placeholder until a more sophisticated document compression
        algorithm is implemented.
        """
        return documents


class QuivrQARAGLangGraph:
    def __init__(
        self,
        *,
        retrieval_config: RetrievalConfig,
        llm: LLMEndpoint,
        vector_store: VectorStore | None = None,
    ):
        """
        Construct a QuivrQARAGLangGraph object.

        Args:
            retrieval_config (RetrievalConfig): The configuration for the RAG model.
            llm (LLMEndpoint): The LLM to use for generating text.
            vector_store (VectorStore): The vector store to use for storing and retrieving documents.
            reranker (BaseDocumentCompressor | None): The document compressor to use for re-ranking documents. Defaults to IdempotentCompressor if not provided.
        """
        self.retrieval_config = retrieval_config
        self.vector_store = vector_store
        self.llm_endpoint = llm

        self.graph = None

    def get_reranker(self, **kwargs):
        # Extract the reranker configuration from self
        config = self.retrieval_config.reranker_config

        # Allow kwargs to override specific config values
        supplier = kwargs.pop("supplier", config.supplier)
        model = kwargs.pop("model", config.model)
        top_n = kwargs.pop("top_n", config.top_n)
        api_key = kwargs.pop("api_key", config.api_key)

        if supplier == DefaultRerankers.COHERE:
            reranker = CohereRerank(
                model=model, top_n=top_n, cohere_api_key=api_key, **kwargs
            )
        elif supplier == DefaultRerankers.JINA:
            reranker = JinaRerank(
                model=model, top_n=top_n, jina_api_key=api_key, **kwargs
            )
        else:
            reranker = IdempotentCompressor()

        return reranker

    def get_retriever(self, **kwargs):
        """
        Returns a retriever that can retrieve documents from the vector store.

        Returns:
            VectorStoreRetriever: The retriever.
        """
        if self.vector_store:
            retriever = self.vector_store.as_retriever(**kwargs)
        else:
            raise ValueError("No vector store provided")

        return retriever

    def routing(self, state: AgentState) -> List[Send]:
        """
        The routing function for the RAG model.

        Args:
            state (AgentState): The current state of the agent.

        Returns:
            dict: The next state of the agent.
        """

        msg = custom_prompts.SPLIT_PROMPT.format(
            user_input=state["messages"][0].content,
        )

        response: SplittedInput

        try:
            structured_llm = self.llm_endpoint._llm.with_structured_output(
                SplittedInput, method="json_schema"
            )
            response = structured_llm.invoke(msg)

        except openai.BadRequestError:
            structured_llm = self.llm_endpoint._llm.with_structured_output(
                SplittedInput
            )
            response = structured_llm.invoke(msg)

        send_list: List[Send] = []

        instructions = (
            response.instructions
            if response.instructions
            else self.retrieval_config.prompt
        )

        if instructions:
            send_list.append(Send("edit_system_prompt", {"instructions": instructions}))
        elif response.task_list:
            chat_history = state["chat_history"]
            send_list.append(
                Send(
                    "filter_history",
                    {
                        "chat_history": chat_history,
                        "tasks": UserTasks(response.task_list),
                    },
                )
            )

        return send_list

    def routing_split(self, state: AgentState):
        response: SplittedInput = self.invoke_structured_output(
            custom_prompts.SPLIT_PROMPT.format(
                chat_history=state["chat_history"].to_list(),
                user_input=state["messages"][0].content,
            ),
            SplittedInput,
        )

        instructions = response.instructions or self.retrieval_config.prompt
        tasks = UserTasks(response.task_list) if response.task_list else None

        if instructions:
            return [
                Send(
                    "edit_system_prompt",
                    {**state, "instructions": instructions, "tasks": tasks},
                )
            ]
        elif tasks:
            return [Send("filter_history", {**state, "tasks": tasks})]

        return []

    def update_active_tools(self, updated_prompt_and_tools: UpdatedPromptAndTools):
        if updated_prompt_and_tools.tools_to_activate:
            for tool in updated_prompt_and_tools.tools_to_activate:
                for (
                    validated_tool
                ) in self.retrieval_config.workflow_config.validated_tools:
                    if tool == validated_tool.name:
                        self.retrieval_config.workflow_config.activated_tools.append(
                            validated_tool
                        )

        if updated_prompt_and_tools.tools_to_deactivate:
            for tool in updated_prompt_and_tools.tools_to_deactivate:
                for (
                    activated_tool
                ) in self.retrieval_config.workflow_config.activated_tools:
                    if tool == activated_tool.name:
                        self.retrieval_config.workflow_config.activated_tools.remove(
                            activated_tool
                        )

    def edit_system_prompt(self, state: AgentState) -> AgentState:
        user_instruction = state["instructions"]
        prompt = self.retrieval_config.prompt
        available_tools, activated_tools = collect_tools(
            self.retrieval_config.workflow_config
        )
        inputs = {
            "instruction": user_instruction,
            "system_prompt": prompt if prompt else "",
            "available_tools": available_tools,
            "activated_tools": activated_tools,
        }

        msg = custom_prompts.UPDATE_PROMPT.format(**inputs)

        response: UpdatedPromptAndTools = self.invoke_structured_output(
            msg, UpdatedPromptAndTools
        )

        self.update_active_tools(response)
        self.retrieval_config.prompt = response.prompt

        reasoning = [response.prompt_reasoning] if response.prompt_reasoning else []
        reasoning += [response.tools_reasoning] if response.tools_reasoning else []

        return {**state, "messages": [], "reasoning": reasoning}

    def filter_history(self, state: AgentState) -> AgentState:
        """
        Filter out the chat history to only include the messages that are relevant to the current question

        Takes in a chat_history= [HumanMessage(content='Qui est Chloé ? '),
        AIMessage(content="Chloé est une salariée travaillant pour l'entreprise Quivr en tant qu'AI Engineer,
        sous la direction de son supérieur hiérarchique, Stanislas Girard."),
        HumanMessage(content='Dis moi en plus sur elle'), AIMessage(content=''),
        HumanMessage(content='Dis moi en plus sur elle'),
        AIMessage(content="Désolé, je n'ai pas d'autres informations sur Chloé à partir des fichiers fournis.")]
        Returns a filtered chat_history with in priority: first max_tokens, then max_history where a Human message and an AI message count as one pair
        a token is 4 characters
        """

        chat_history = state["chat_history"]
        total_tokens = 0
        total_pairs = 0
        _chat_id = uuid4()
        _chat_history = ChatHistory(chat_id=_chat_id, brain_id=chat_history.brain_id)
        for human_message, ai_message in reversed(list(chat_history.iter_pairs())):
            # TODO: replace with tiktoken
            message_tokens = self.llm_endpoint.count_tokens(
                human_message.content
            ) + self.llm_endpoint.count_tokens(ai_message.content)
            if (
                total_tokens + message_tokens
                > self.retrieval_config.llm_config.max_context_tokens
                or total_pairs >= self.retrieval_config.max_history
            ):
                break
            _chat_history.append(human_message)
            _chat_history.append(ai_message)
            total_tokens += message_tokens
            total_pairs += 1

        return {**state, "chat_history": _chat_history}

    ### Nodes
    async def rewrite(self, state: AgentState) -> AgentState:
        """
        Transform the query to produce a better question.

        Args:
            state (messages): The current state

        Returns:
            dict: The updated state with re-phrased question
        """

        if "tasks" in state and state["tasks"]:
            tasks = state["tasks"]
        else:
            tasks = UserTasks([state["messages"][0].content])

        # Prepare the async tasks for all user tsks
        async_jobs = []
        for task_id in tasks.ids:
            msg = custom_prompts.CONDENSE_QUESTION_PROMPT.format(
                chat_history=state["chat_history"].to_list(),
                question=tasks(task_id).definition,
            )

            model = self.llm_endpoint._llm
            # Asynchronously invoke the model for each question
            async_jobs.append((model.ainvoke(msg), task_id))

        # Gather all the responses asynchronously
        responses = (
            await asyncio.gather(*(jobs[0] for jobs in async_jobs))
            if async_jobs
            else []
        )
        task_ids = [jobs[1] for jobs in async_jobs] if async_jobs else []

        # Replace each question with its condensed version
        for response, task_id in zip(responses, task_ids):
            tasks.set_definition(task_id, response.content)

        return {**state, "tasks": tasks}

    def filter_chunks_by_relevance(self, chunks: List[Document], **kwargs):
        config = self.retrieval_config.reranker_config
        relevance_score_threshold = kwargs.get(
            "relevance_score_threshold", config.relevance_score_threshold
        )

        if relevance_score_threshold is None:
            return chunks

        filtered_chunks = []
        for chunk in chunks:
            if config.relevance_score_key not in chunk.metadata:
                logger.warning(
                    f"Relevance score key {config.relevance_score_key} not found in metadata, cannot filter chunks by relevance"
                )
                filtered_chunks.append(chunk)
            elif (
                chunk.metadata[config.relevance_score_key] >= relevance_score_threshold
            ):
                filtered_chunks.append(chunk)

        return filtered_chunks

    async def tool_routing(self, state: AgentState):
        tasks = state["tasks"]
        if not tasks.has_tasks():
            return [Send("generate_rag", state)]

        validated_tools, _ = collect_tools(self.retrieval_config.workflow_config)

        async_jobs = []
        for task_id in tasks.ids:
            input = {
                "chat_history": state["chat_history"].to_list(),
                "tasks": tasks(task_id).definition,
                "context": combine_documents(tasks(task_id).docs),
                "activated_tools": validated_tools,
            }

            msg = custom_prompts.TOOL_ROUTING_PROMPT.format(**input)
            async_jobs.append(
                (self.ainvoke_structured_output(msg, TasksCompletion), task_id)
            )

        responses: List[TasksCompletion] = (
            await asyncio.gather(*(jobs[0] for jobs in async_jobs))
            if async_jobs
            else []
        )
        task_ids = [jobs[1] for jobs in async_jobs] if async_jobs else []

        for response, task_id in zip(responses, task_ids):
            tasks.set_completion(task_id, response.is_task_completable)
            if not response.is_task_completable and response.tool:
                tasks.set_tool(task_id, response.tool)

        send_list: List[Send] = []

        payload = {**state, "tasks": tasks}

        if tasks.has_non_completable_tasks():
            send_list.append(Send("run_tool", payload))
        else:
            send_list.append(Send("generate_rag", payload))

        return send_list

    async def run_tool(self, state: AgentState) -> AgentState:
        # if tool not in [
        #     t.name for t in self.retrieval_config.workflow_config.activated_tools
        # ]:
        #     raise ValueError(f"Tool {tool} not activated")

        tasks = state["tasks"]

        # Prepare the async tasks for all questions
        async_jobs = []
        for task_id in tasks.ids:
            if not tasks(task_id).is_completable() and tasks(task_id).has_tool():
                tool = tasks(task_id).tool
                tool_wrapper = LLMToolFactory.create_tool(tool, {})
                formatted_input = tool_wrapper.format_input(tasks(task_id).definition)
                async_jobs.append((tool_wrapper.tool.ainvoke(formatted_input), task_id))

        # Gather all the responses asynchronously
        responses = (
            await asyncio.gather(*(jobs[0] for jobs in async_jobs))
            if async_jobs
            else []
        )
        task_ids = [jobs[1] for jobs in async_jobs] if async_jobs else []

        for response, task_id in zip(responses, task_ids):
            _docs = tool_wrapper.format_output(response)
            _docs = self.filter_chunks_by_relevance(_docs)
            tasks.set_docs(task_id, _docs)

        return {**state, "tasks": tasks}

    async def retrieve(self, state: AgentState) -> AgentState:
        """
        Retrieve relevent chunks

        Args:
            state (messages): The current state

        Returns:
            dict: The retrieved chunks
        """

        tasks = state["tasks"]
        if not tasks.has_tasks():
            return {**state}

        kwargs = {
            "search_kwargs": {
                "k": self.retrieval_config.k,
            }
        }  # type: ignore
        base_retriever = self.get_retriever(**kwargs)

        kwargs = {"top_n": self.retrieval_config.reranker_config.top_n}  # type: ignore
        reranker = self.get_reranker(**kwargs)

        compression_retriever = ContextualCompressionRetriever(
            base_compressor=reranker, base_retriever=base_retriever
        )

        # Prepare the async tasks for all questions
        async_jobs = []
        for task_id in tasks.ids:
            # Create a tuple of the retrieval task and task_id
            async_jobs.append(
                (compression_retriever.ainvoke(tasks(task_id).definition), task_id)
            )

        # Gather all the responses asynchronously
        responses = (
            await asyncio.gather(*(task[0] for task in async_jobs))
            if async_jobs
            else []
        )
        task_ids = [task[1] for task in async_jobs] if async_jobs else []

        # Process responses and associate docs with tasks
        for response, task_id in zip(responses, task_ids):
            _docs = self.filter_chunks_by_relevance(response)
            tasks.set_docs(task_id, _docs)  # Associate docs with the specific task

        return {**state, "tasks": tasks}

    async def dynamic_retrieve(self, state: AgentState) -> AgentState:
        """
        Retrieve relevent chunks

        Args:
            state (messages): The current state

        Returns:
            dict: The retrieved chunks
        """

        MAX_ITERATIONS = 3

        tasks = state["tasks"]
<<<<<<< HEAD
        if not tasks.has_tasks():
=======
        if not tasks or not tasks.has_tasks():
>>>>>>> 09b48115
            return {**state}

        k = self.retrieval_config.k
        top_n = self.retrieval_config.reranker_config.top_n
        number_of_relevant_chunks = top_n
        i = 1

        while number_of_relevant_chunks == top_n and i <= MAX_ITERATIONS:
            top_n = self.retrieval_config.reranker_config.top_n * i
            kwargs = {"top_n": top_n}
            reranker = self.get_reranker(**kwargs)

            k = max([top_n * 2, self.retrieval_config.k])
            kwargs = {"search_kwargs": {"k": k}}  # type: ignore
            base_retriever = self.get_retriever(**kwargs)

            if i > 1:
                logging.info(
                    f"Increasing top_n to {top_n} and k to {k} to retrieve more relevant chunks"
                )

            compression_retriever = ContextualCompressionRetriever(
                base_compressor=reranker, base_retriever=base_retriever
            )

            # Prepare the async tasks for all questions
            async_jobs = []
            for task_id in tasks.ids:
                # Asynchronously invoke the model for each question
                async_jobs.append(
                    (compression_retriever.ainvoke(tasks(task_id).definition), task_id)
                )

            # Gather all the responses asynchronously
            responses = (
                await asyncio.gather(*(jobs[0] for jobs in async_jobs))
                if async_jobs
                else []
            )
            task_ids = [jobs[1] for jobs in async_jobs] if async_jobs else []

            _n = []
            for response, task_id in zip(responses, task_ids):
                _docs = self.filter_chunks_by_relevance(response)
                _n.append(len(_docs))
                tasks.set_docs(task_id, _docs)

            docs = tasks.docs
            if not docs:
                break

            context_length = self.get_rag_context_length(state, docs)
            if context_length >= self.retrieval_config.llm_config.max_context_tokens:
                logging.warning(
                    f"The context length is {context_length} which is greater than "
                    f"the max context tokens of {self.retrieval_config.llm_config.max_context_tokens}"
                )
                break

            number_of_relevant_chunks = max(_n)
            i += 1

        return {**state, "tasks": tasks}

    def _sort_docs_by_relevance(self, docs: List[Document]) -> List[Document]:
        return sorted(
            docs,
            key=lambda x: x.metadata[
                self.retrieval_config.reranker_config.relevance_score_key
            ],
            reverse=True,
        )

    def get_rag_context_length(self, state: AgentState, docs: List[Document]) -> int:
        final_inputs = self._build_rag_prompt_inputs(state, docs)
        msg = custom_prompts.RAG_ANSWER_PROMPT.format(**final_inputs)
        return self.llm_endpoint.count_tokens(msg)

    def reduce_rag_context(
        self,
        state: AgentState,
        inputs: Dict[str, Any],
        prompt: BasePromptTemplate,
        max_context_tokens: int | None = None,
    ) -> Tuple[AgentState, Dict[str, Any]]:
        MAX_ITERATIONS = 20
        SECURITY_FACTOR = 0.85
        iteration = 0

        tasks = state["tasks"] if "tasks" in state else None
        docs = tasks.docs if tasks else []
        msg = prompt.format(**inputs)
        n = self.llm_endpoint.count_tokens(msg)

        max_context_tokens = (
            max_context_tokens
            if max_context_tokens
            else self.retrieval_config.llm_config.max_context_tokens
        )

        # Get token counts for each doc in each task
        if tasks:
            task_token_counts = {}
            for task_id in tasks.ids:
                doc_tokens = [
                    self.llm_endpoint.count_tokens(doc.page_content)
                    for doc in tasks(task_id).docs
                ]
                task_token_counts[task_id] = {
                    "docs": doc_tokens,
                    "total": sum(doc_tokens),
                }

        while n > max_context_tokens * SECURITY_FACTOR:
            chat_history = inputs["chat_history"] if "chat_history" in inputs else []

            if len(chat_history) > 0:
                inputs["chat_history"] = chat_history[2:]
            elif tasks:
                longest_task_id = max(
                    task_token_counts.items(), key=lambda x: x[1]["total"]
                )[0]

                # Remove last doc from that task
                if task_token_counts[longest_task_id]["docs"]:
                    removed_tokens = task_token_counts[longest_task_id]["docs"].pop()
                    task_token_counts[longest_task_id]["total"] -= removed_tokens
                    tasks.set_docs(longest_task_id, tasks(longest_task_id).docs[:-1])
            else:
                logging.warning(
                    f"Not enough context to reduce. The context length is {n} "
                    f"which is greater than the max context tokens of {max_context_tokens}"
                )
                break

            docs = tasks.docs if tasks else []
            inputs["context"] = combine_documents(docs)

            msg = prompt.format(**inputs)
            n = self.llm_endpoint.count_tokens(msg)

            iteration += 1
            if iteration > MAX_ITERATIONS:
                logging.warning(
                    f"Attained the maximum number of iterations ({MAX_ITERATIONS})"
                )
                break

        return {**state, "tasks": tasks}, inputs

    def bind_tools_to_llm(self, node_name: str):
        if self.llm_endpoint.supports_func_calling():
            tools = self.retrieval_config.workflow_config.get_node_tools(node_name)
            if tools:  # Only bind tools if there are any available
                return self.llm_endpoint._llm.bind_tools(tools, tool_choice="any")
        return self.llm_endpoint._llm

    def generate_rag(self, state: AgentState) -> AgentState:
        tasks = state["tasks"]
        docs = tasks.docs if tasks else []
        inputs = self._build_rag_prompt_inputs(state, docs)
        state, inputs = self.reduce_rag_context(
            state, inputs, custom_prompts.RAG_ANSWER_PROMPT
        )

        msg = custom_prompts.RAG_ANSWER_PROMPT.format(**inputs)
        llm = self.bind_tools_to_llm(self.generate_rag.__name__)
        response = llm.invoke(msg)

        return {**state, "messages": [response]}

    def generate_chat_llm(self, state: AgentState) -> AgentState:
        """
        Generate answer

        Args:
            state (messages): The current state

        Returns:
            dict: The updated state with re-phrased question
        """
        messages = state["messages"]
        user_question = messages[0].content

        # Prompt
        prompt = self.retrieval_config.prompt

        final_inputs = {}
        final_inputs["question"] = user_question
        final_inputs["custom_instructions"] = prompt if prompt else "None"
        final_inputs["chat_history"] = state["chat_history"].to_list()

        # LLM
        llm = self.llm_endpoint._llm

        state, reduced_inputs = self.reduce_rag_context(
            state, final_inputs, custom_prompts.CHAT_LLM_PROMPT
        )

        msg = custom_prompts.CHAT_LLM_PROMPT.format(**reduced_inputs)

        # Run
        response = llm.invoke(msg)
        return {**state, "messages": [response]}

    def build_chain(self):
        """
        Builds the langchain chain for the given configuration.

        Returns:
            Callable[[Dict], Dict]: The langchain chain.
        """
        if not self.graph:
            self.graph = self.create_graph()

        return self.graph

    def create_graph(self):
        workflow = StateGraph(AgentState)
        self.final_nodes = []

        self._build_workflow(workflow)

        return workflow.compile()

    def _build_workflow(self, workflow: StateGraph):
        for node in self.retrieval_config.workflow_config.nodes:
            if node.name not in [START, END]:
                workflow.add_node(node.name, getattr(self, node.name))

        for node in self.retrieval_config.workflow_config.nodes:
            self._add_node_edges(workflow, node)

    def _add_node_edges(self, workflow: StateGraph, node: NodeConfig):
        if node.edges:
            for edge in node.edges:
                workflow.add_edge(node.name, edge)
                if edge == END:
                    self.final_nodes.append(node.name)
        elif node.conditional_edge:
            routing_function = getattr(self, node.conditional_edge.routing_function)
            workflow.add_conditional_edges(
                node.name, routing_function, node.conditional_edge.conditions
            )
            if END in node.conditional_edge.conditions:
                self.final_nodes.append(node.name)
        else:
            raise ValueError("Node should have at least one edge or conditional_edge")

    async def answer_astream(
        self,
        question: str,
        history: ChatHistory,
        list_files: list[QuivrKnowledge],
        metadata: dict[str, str] = {},
    ) -> AsyncGenerator[ParsedRAGChunkResponse, ParsedRAGChunkResponse]:
        """
        Answer a question using the langgraph chain and yield each chunk of the answer separately.
        """
        concat_list_files = format_file_list(
            list_files, self.retrieval_config.max_files
        )
        conversational_qa_chain = self.build_chain()

        rolling_message = AIMessageChunk(content="")
        docs: list[Document] | None = None
        previous_content = ""

        async for event in conversational_qa_chain.astream_events(
            {
                "messages": [("user", question)],
                "chat_history": history,
                "files": concat_list_files,
            },
            version="v1",
            config={"metadata": metadata},
        ):
            if self._is_final_node_with_docs(event):
                tasks = event["data"]["output"]["tasks"]
                docs = tasks.docs if tasks else []

            if self._is_final_node_and_chat_model_stream(event):
                chunk = event["data"]["chunk"]
                rolling_message, new_content, previous_content = parse_chunk_response(
                    rolling_message,
                    chunk,
                    self.llm_endpoint.supports_func_calling(),
                    previous_content,
                )

                if new_content:
                    chunk_metadata = get_chunk_metadata(rolling_message, docs)
                    yield ParsedRAGChunkResponse(
                        answer=new_content, metadata=chunk_metadata
                    )

        # Yield final metadata chunk
        yield ParsedRAGChunkResponse(
            answer="",
            metadata=get_chunk_metadata(rolling_message, docs),
            last_chunk=True,
        )

    def _is_final_node_with_docs(self, event: dict) -> bool:
        return (
            "output" in event["data"]
            and event["data"]["output"] is not None
            and "tasks" in event["data"]["output"]
            and event["metadata"]["langgraph_node"] in self.final_nodes
        )

    def _is_final_node_and_chat_model_stream(self, event: dict) -> bool:
        return (
            event["event"] == "on_chat_model_stream"
            and "langgraph_node" in event["metadata"]
            and event["metadata"]["langgraph_node"] in self.final_nodes
        )

    async def ainvoke_structured_output(
        self, prompt: str, output_class: Type[BaseModel]
    ) -> Any:
        try:
            structured_llm = self.llm_endpoint._llm.with_structured_output(
                output_class, method="json_schema"
            )
            return await structured_llm.ainvoke(prompt)
        except openai.BadRequestError:
            structured_llm = self.llm_endpoint._llm.with_structured_output(output_class)
            return await structured_llm.ainvoke(prompt)

    def invoke_structured_output(
        self, prompt: str, output_class: Type[BaseModel]
    ) -> Any:
        try:
            structured_llm = self.llm_endpoint._llm.with_structured_output(
                output_class, method="json_schema"
            )
            return structured_llm.invoke(prompt)
        except openai.BadRequestError:
            structured_llm = self.llm_endpoint._llm.with_structured_output(output_class)
            return structured_llm.invoke(prompt)

    def _build_rag_prompt_inputs(
        self, state: AgentState, docs: List[Document] | None
    ) -> Dict[str, Any]:
        """Build the input dictionary for RAG_ANSWER_PROMPT.

        Args:
            state: Current agent state
            docs: List of documents or None

        Returns:
            Dictionary containing all inputs needed for RAG_ANSWER_PROMPT
        """
        messages = state["messages"]
        user_question = messages[0].content
        files = state["files"]
        prompt = self.retrieval_config.prompt
        # available_tools, _ = collect_tools(self.retrieval_config.workflow_config)

        return {
            "context": combine_documents(docs) if docs else "None",
            "question": user_question,
<<<<<<< HEAD
            "rephrased_task": state["tasks"].definitions,
=======
            "rephrased_task": state["tasks"].definitions if state["tasks"] else "None",
>>>>>>> 09b48115
            "custom_instructions": prompt if prompt else "None",
            "files": files if files else "None",
            "chat_history": state["chat_history"].to_list(),
            # "reasoning": state["reasoning"] if "reasoning" in state else "None",
            # "tools": available_tools,
        }<|MERGE_RESOLUTION|>--- conflicted
+++ resolved
@@ -71,19 +71,11 @@
 class TasksCompletion(BaseModel):
     is_task_completable_reasoning: Optional[str] = Field(
         default=None,
-<<<<<<< HEAD
-        description="The reasoning that leads to identifying whether the user task or question can be completed using the provided context and chat history.",
-    )
-
-    is_task_completable: bool = Field(
-        description="Whether the user task or question can be completed using the provided context and chat history.",
-=======
         description="The reasoning that leads to identifying whether the user task or question can be completed using the provided context and chat history BEFORE any tool is used.",
     )
 
     is_task_completable: bool = Field(
         description="Whether the user task or question can be completed using the provided context and chat history BEFORE any tool is used.",
->>>>>>> 09b48115
     )
 
     tool_reasoning: Optional[str] = Field(
@@ -675,11 +667,7 @@
         MAX_ITERATIONS = 3
 
         tasks = state["tasks"]
-<<<<<<< HEAD
-        if not tasks.has_tasks():
-=======
         if not tasks or not tasks.has_tasks():
->>>>>>> 09b48115
             return {**state}
 
         k = self.retrieval_config.k
@@ -1043,11 +1031,7 @@
         return {
             "context": combine_documents(docs) if docs else "None",
             "question": user_question,
-<<<<<<< HEAD
-            "rephrased_task": state["tasks"].definitions,
-=======
             "rephrased_task": state["tasks"].definitions if state["tasks"] else "None",
->>>>>>> 09b48115
             "custom_instructions": prompt if prompt else "None",
             "files": files if files else "None",
             "chat_history": state["chat_history"].to_list(),

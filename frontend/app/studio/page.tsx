--- conflicted
+++ resolved
@@ -1,11 +1,7 @@
 'use client';
 
-<<<<<<< HEAD
-import { useEffect, useState } from 'react';
-=======
 import { useEffect, useState } from "react";
 import { useTranslation } from "react-i18next";
->>>>>>> f70c2750
 
 import { AddBrainModal } from '@/lib/components/AddBrainModal';
 import { useBrainCreationContext } from '@/lib/components/AddBrainModal/brainCreation-provider';
@@ -23,66 +19,6 @@
 import styles from './page.module.scss';
 
 const Studio = (): JSX.Element => {
-<<<<<<< HEAD
-  const [selectedTab, setSelectedTab] = useState('Manage my brains');
-  const { setShouldDisplayFeedCard } = useKnowledgeToFeedContext();
-  const { setIsBrainCreationModalOpened } = useBrainCreationContext();
-  const { allBrains } = useBrainContext();
-  const { userData } = useUserData();
-
-  const studioTabs: Tab[] = [
-    {
-      label: 'Manage my brains',
-      isSelected: selectedTab === 'Manage my brains',
-      onClick: () => {
-        setSelectedTab('Manage my brains');
-      },
-      iconName: 'edit',
-    },
-    {
-      label: 'Analytics',
-      isSelected: selectedTab === 'Analytics',
-      onClick: () => {
-        setSelectedTab('Analytics');
-      },
-      iconName: 'graph',
-    },
-  ];
-
-  const [buttons, setButtons] = useState<ButtonType[]>([
-    {
-      label: 'Create brain',
-      color: 'primary',
-      onClick: () => {
-        setIsBrainCreationModalOpened(true);
-      },
-      iconName: 'brain',
-      tooltip:
-        'You have reached the maximum number of brains allowed. Please upgrade your plan or delete some brains to create a new one.',
-    },
-    {
-      label: 'Add knowledge',
-      color: 'primary',
-      onClick: () => {
-        setShouldDisplayFeedCard(true);
-      },
-      iconName: 'uploadFile',
-    },
-  ]);
-
-  useEffect(() => {
-    if (userData) {
-      setButtons((prevButtons) => {
-        return prevButtons.map((button) => {
-          if (button.label === 'Create brain') {
-            return {
-              ...button,
-              disabled:
-                userData.max_brains <=
-                allBrains.filter((brain) => brain.brain_type === 'doc').length,
-            };
-          }
-=======
 	const { t } = useTranslation(["translation", "brain", "knowledge"]);
 
 	const [selectedTab, setSelectedTab] = useState(t("manage_my_brains", { ns: "brain" }));
@@ -126,7 +62,6 @@
 			iconName: "uploadFile",
 		},
 	]);
->>>>>>> f70c2750
 
 	useEffect(() => {
 		if (userData) {
@@ -141,26 +76,6 @@
 						};
 					}
 
-<<<<<<< HEAD
-  return (
-    <div className={styles.page_wrapper}>
-      <div className={styles.page_header}>
-        <PageHeader
-          iconName='brainCircuit'
-          label='Brain Studio'
-          buttons={buttons}
-        />
-      </div>
-      <div className={styles.content_wrapper}>
-        <Tabs tabList={studioTabs} />
-        {selectedTab === 'Manage my brains' && <ManageBrains />}
-        {selectedTab === 'Analytics' && <Analytics />}
-      </div>
-      <UploadDocumentModal />
-      <AddBrainModal />
-    </div>
-  );
-=======
 					return button;
 				});
 			});
@@ -185,7 +100,6 @@
 			<AddBrainModal />
 		</div>
 	);
->>>>>>> f70c2750
 };
 
 export default Studio;
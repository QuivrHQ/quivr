import { Dispatch, SetStateAction, useEffect, useState } from "react";
import { isSpeechRecognitionSupported } from "../helpers/isSpeechRecognitionSupported";
<<<<<<< HEAD
import useChats from "./useChats";
=======
>>>>>>> 15ad9b5f

export const useSpeech = ({
  setQuestion,
}: {
  setQuestion: Dispatch<SetStateAction<string>>;
}) => {
  const [isListening, setIsListening] = useState(false);
  const [speechSupported, setSpeechSupported] = useState(false);
<<<<<<< HEAD
  const { setMessage } = useChats();
=======
>>>>>>> 15ad9b5f

  useEffect(() => {
    if (isSpeechRecognitionSupported()) {
      setSpeechSupported(true);
      const SpeechRecognition =
        window.SpeechRecognition || window.webkitSpeechRecognition;

      const mic = new SpeechRecognition();

      mic.continuous = true;
      mic.interimResults = false;
      mic.lang = "en-US";

      mic.onstart = () => {
        console.log("Mics on");
      };

      mic.onend = () => {
        console.log("Mics off");
      };

      mic.onerror = (event: SpeechRecognitionErrorEvent) => {
        console.log(event.error);
        setIsListening(false);
      };

      mic.onresult = (event: SpeechRecognitionEvent) => {
        const interimTranscript =
          event.results[event.results.length - 1][0].transcript;
        setMessage((prevMessage) => {
          return [prevMessage[0], prevMessage[1] + interimTranscript];
        });
      };

      if (isListening) {
        mic.start();
      }

      return () => {
        if (mic) {
          mic.stop();
        }
      };
    }
<<<<<<< HEAD
  }, [isListening, setMessage]);
=======
  }, [isListening, setQuestion]);
>>>>>>> 15ad9b5f

  const startListening = () => {
    setIsListening((prevIsListening) => !prevIsListening);
  };

  return { startListening, speechSupported, isListening };
};<|MERGE_RESOLUTION|>--- conflicted
+++ resolved
@@ -1,9 +1,6 @@
 import { Dispatch, SetStateAction, useEffect, useState } from "react";
 import { isSpeechRecognitionSupported } from "../helpers/isSpeechRecognitionSupported";
-<<<<<<< HEAD
 import useChats from "./useChats";
-=======
->>>>>>> 15ad9b5f
 
 export const useSpeech = ({
   setQuestion,
@@ -12,10 +9,7 @@
 }) => {
   const [isListening, setIsListening] = useState(false);
   const [speechSupported, setSpeechSupported] = useState(false);
-<<<<<<< HEAD
   const { setMessage } = useChats();
-=======
->>>>>>> 15ad9b5f
 
   useEffect(() => {
     if (isSpeechRecognitionSupported()) {
@@ -60,11 +54,7 @@
         }
       };
     }
-<<<<<<< HEAD
   }, [isListening, setMessage]);
-=======
-  }, [isListening, setQuestion]);
->>>>>>> 15ad9b5f
 
   const startListening = () => {
     setIsListening((prevIsListening) => !prevIsListening);

--- conflicted
+++ resolved
@@ -1,10 +1,6 @@
 import { ChatMessage } from "@/app/chat/[chatId]/types";
 
-<<<<<<< HEAD
-import MessageRow from "./components/MessageRow/MessageRow";
-=======
 import { MessageRow } from "./components/MessageRow/MessageRow";
->>>>>>> faaf9b6d
 import "./styles.css";
 
 type QADisplayProps = {

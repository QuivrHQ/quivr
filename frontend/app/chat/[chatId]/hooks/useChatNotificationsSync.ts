--- conflicted
+++ resolved
@@ -14,7 +14,7 @@
 
 // eslint-disable-next-line @typescript-eslint/explicit-module-boundary-types
 export const useChatNotificationsSync = () => {
-  const { message } = useChatInput()
+  const { message } = useChatInput();
   const { setMessages, setNotifications, notifications } = useChatContext();
   const { getChatItems } = useChatApi();
   const { getChatNotifications } = useNotificationApi();
@@ -65,7 +65,6 @@
 
         return;
       }
-<<<<<<< HEAD
       const chatItems = await getChatItems(chatId);
       const messagesFromChatItems = getMessagesFromChatItems(chatItems);
       if (
@@ -73,12 +72,6 @@
         (messagesFromChatItems[0] && messagesFromChatItems[0].assistant !== "")
       ) {
         setMessages(messagesFromChatItems);
-=======
-
-      if (!message) {
-        const chatItems = await getChatItems(chatId);
-        setMessages(getMessagesFromChatItems(chatItems));
->>>>>>> 15ba223f
         setNotifications(getNotificationsFromChatItems(chatItems));
       }
     };

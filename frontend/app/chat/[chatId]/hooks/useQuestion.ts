--- conflicted
+++ resolved
@@ -5,12 +5,9 @@
 import { useFetch, useToast } from "@/lib/hooks";
 
 import { ChatQuestion } from "../types";
-<<<<<<< HEAD
 import { generatePlaceHolderMessage } from "../utils/generatePlaceHolderMessage";
-=======
 // eslint-disable-next-line import/order
 import { useHandleStream } from "./useHandleStream";
->>>>>>> 8a8ea713
 
 interface UseChatService {
   addStreamQuestion: (

--- conflicted
+++ resolved
@@ -13,9 +13,6 @@
 import "../lib/config/LocaleConfig/i18n";
 
 // This wrapper is used to make effect calls at a high level in app rendering.
-<<<<<<< HEAD
-const App = ({ children }: PropsWithChildren): JSX.Element => {
-=======
 export const App = ({ children }: PropsWithChildren): JSX.Element => {
   const { isStudioMember, isRouteAccessible } = useSecurity();
 
@@ -23,7 +20,6 @@
     redirectToChat();
   }
 
->>>>>>> 8a8ea713
   const { fetchAllBrains, fetchDefaultBrain, fetchPublicPrompts } =
     useBrainContext();
   const { session } = useSupabase();

--- conflicted
+++ resolved
@@ -13,11 +13,7 @@
 import { UpdateMetadata } from "@/lib/helpers/updateMetadata";
 import { redirectToChat } from "@/lib/router/redirectToChat";
 import { usePageTracking } from "@/services/analytics/june/usePageTracking";
-<<<<<<< HEAD
-
-=======
 import { useSecurity } from "@/services/useSecurity/useSecurity";
->>>>>>> 76d25bb2
 import "../lib/config/LocaleConfig/i18n";
 
 // This wrapper is used to make effect calls at a high level in app rendering.

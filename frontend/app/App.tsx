"use client";

import { QueryClient, QueryClientProvider } from "@tanstack/react-query";
import Script from "next/script";
import { posthog } from "posthog-js";
import { PostHogProvider } from "posthog-js/react";
import { PropsWithChildren, useEffect } from "react";

import { BrainCreationProvider } from "@/lib/components/AddBrainModal/brainCreation-provider";
import { Menu } from "@/lib/components/Menu/Menu";
import { useOutsideClickListener } from "@/lib/components/Menu/hooks/useOutsideClickListener";
import SearchModal from "@/lib/components/SearchModal/SearchModal";
import {
  BrainProvider,
  ChatProvider,
  KnowledgeToFeedProvider,
} from "@/lib/context";
import { useBrainContext } from "@/lib/context/BrainProvider/hooks/useBrainContext";
import { ChatsProvider } from "@/lib/context/ChatsProvider";
import { MenuProvider } from "@/lib/context/MenuProvider/Menu-provider";
import { OnboardingProvider } from "@/lib/context/OnboardingProvider/Onboarding-provider";
import { SearchModalProvider } from "@/lib/context/SearchModalProvider/search-modal-provider";
import { useSupabase } from "@/lib/context/SupabaseProvider";
import { UserSettingsProvider } from "@/lib/context/UserSettingsProvider/User-settings.provider";
import { IntercomProvider } from "@/lib/helpers/intercom/IntercomProvider";
import { UpdateMetadata } from "@/lib/helpers/updateMetadata";
import { usePageTracking } from "@/services/analytics/june/usePageTracking";
import "../lib/config/LocaleConfig/i18n";

if (
  process.env.NEXT_PUBLIC_POSTHOG_KEY != null &&
  process.env.NEXT_PUBLIC_POSTHOG_HOST != null
) {
  posthog.init(process.env.NEXT_PUBLIC_POSTHOG_KEY, {
    api_host: process.env.NEXT_PUBLIC_POSTHOG_HOST,
    opt_in_site_apps: true,
    disable_session_recording: true,
  });
}

// This wrapper is used to make effect calls at a high level in app rendering.
const App = ({ children }: PropsWithChildren): JSX.Element => {
  const { fetchAllBrains, fetchDefaultBrain, fetchPublicPrompts } =
    useBrainContext();
  const { onClickOutside } = useOutsideClickListener();
  const { session } = useSupabase();

  usePageTracking();

  useEffect(() => {
    if (session?.user) {
      void fetchAllBrains();
      void fetchDefaultBrain();
      void fetchPublicPrompts();
      posthog.identify(session.user.id, { email: session.user.email });
      posthog.startSessionRecording();
    }
  }, [session]);

  return (
    <>
      <Script
        id="octolane-script"
        src="https://cdn.octolane.com/tag.js?pk=0a213725640302dff773"
      />

      <PostHogProvider client={posthog}>
        <IntercomProvider>
          <div className="flex flex-1 flex-col overflow-auto">
            <SearchModalProvider>
              <SearchModal />
              <div className="relative h-full w-full flex justify-stretch items-stretch overflow-auto">
                <Menu />
                <div
                  onClick={onClickOutside}
                  className="flex-1 overflow-scroll"
                >
                  {children}
                </div>
                <UpdateMetadata />
              </div>
            </SearchModalProvider>
          </div>
        </IntercomProvider>
      </PostHogProvider>
    </>
  );
};

const queryClient = new QueryClient();

const AppWithQueryClient = ({ children }: PropsWithChildren): JSX.Element => {
  return (
    <QueryClientProvider client={queryClient}>
<<<<<<< HEAD
      <BrainProvider>
        <KnowledgeToFeedProvider>
          <BrainCreationProvider>
            <MenuProvider>
              <OnboardingProvider>
=======
      <UserSettingsProvider>
        <BrainProvider>
          <KnowledgeToFeedProvider>
            <BrainCreationProvider>
              <MenuProvider>
>>>>>>> d7d1a015
                <ChatsProvider>
                  <ChatProvider>
                    <App>{children}</App>
                  </ChatProvider>
                </ChatsProvider>
<<<<<<< HEAD
              </OnboardingProvider>
            </MenuProvider>
          </BrainCreationProvider>
        </KnowledgeToFeedProvider>
      </BrainProvider>
=======
              </MenuProvider>
            </BrainCreationProvider>
          </KnowledgeToFeedProvider>
        </BrainProvider>
      </UserSettingsProvider>
>>>>>>> d7d1a015
    </QueryClientProvider>
  );
};

export { AppWithQueryClient as App };<|MERGE_RESOLUTION|>--- conflicted
+++ resolved
@@ -92,37 +92,23 @@
 const AppWithQueryClient = ({ children }: PropsWithChildren): JSX.Element => {
   return (
     <QueryClientProvider client={queryClient}>
-<<<<<<< HEAD
-      <BrainProvider>
-        <KnowledgeToFeedProvider>
-          <BrainCreationProvider>
-            <MenuProvider>
-              <OnboardingProvider>
-=======
       <UserSettingsProvider>
         <BrainProvider>
           <KnowledgeToFeedProvider>
             <BrainCreationProvider>
               <MenuProvider>
->>>>>>> d7d1a015
-                <ChatsProvider>
-                  <ChatProvider>
-                    <App>{children}</App>
-                  </ChatProvider>
-                </ChatsProvider>
-<<<<<<< HEAD
-              </OnboardingProvider>
-            </MenuProvider>
-          </BrainCreationProvider>
-        </KnowledgeToFeedProvider>
-      </BrainProvider>
-=======
+                <OnboardingProvider>
+                  <ChatsProvider>
+                    <ChatProvider>
+                      <App>{children}</App>
+                    </ChatProvider>
+                  </ChatsProvider>
+                </OnboardingProvider>
               </MenuProvider>
             </BrainCreationProvider>
           </KnowledgeToFeedProvider>
         </BrainProvider>
       </UserSettingsProvider>
->>>>>>> d7d1a015
     </QueryClientProvider>
   );
 };

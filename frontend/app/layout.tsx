import { createServerComponentSupabaseClient } from "@supabase/auth-helpers-nextjs";
import { Analytics } from "@vercel/analytics/react";
import { Inter } from "next/font/google";
import { cookies, headers } from "next/headers";

//import Footer from "@/lib/components/Footer";
import { NavBar } from "@/lib/components/NavBar";
import { ToastProvider } from "@/lib/components/ui/Toast";
import { BrainProvider, FeatureFlagsProvider } from "@/lib/context";
import { BrainConfigProvider } from "@/lib/context/BrainConfigProvider/brain-config-provider";
import { SupabaseProvider } from "@/lib/context/SupabaseProvider";

import "./globals.css";

const inter = Inter({ subsets: ["latin"] });

export const metadata = {
  title: "Vantoo - 专有知识库聊天机器人",
  description:
    "专有知识库聊天机器人，可以处理各种类型文档，网页等内容，基于私有数据进行问答",
};

const RootLayout = async ({
  children,
}: {
  children: React.ReactNode;
}): Promise<JSX.Element> => {
  const supabase = createServerComponentSupabaseClient({
    headers,
    cookies,
  });

  const {
    data: { session },
  } = await supabase.auth.getSession();

  return (
    <html lang="en">
      <body
        className={`bg-white text-black min-h-screen flex flex-col dark:bg-black dark:text-white w-full ${inter.className}`}
      >
        <FeatureFlagsProvider>
        <ToastProvider>
          <SupabaseProvider session={session}>
            <BrainConfigProvider>
<<<<<<< HEAD
              <NavBar />
              <div className="flex-1">{children}</div>
                    {/*      <Footer /> */}
=======
              <BrainProvider>
                <NavBar />
                <div className="flex-1">{children}</div>
                <Footer />
              </BrainProvider>
>>>>>>> 55200f00
            </BrainConfigProvider>
          </SupabaseProvider>
        </ToastProvider>
          <Analytics />
        </FeatureFlagsProvider>
      </body>
    </html>
  );
};

export default RootLayout;<|MERGE_RESOLUTION|>--- conflicted
+++ resolved
@@ -43,17 +43,11 @@
         <ToastProvider>
           <SupabaseProvider session={session}>
             <BrainConfigProvider>
-<<<<<<< HEAD
+              <BrainProvider>
               <NavBar />
               <div className="flex-1">{children}</div>
                     {/*      <Footer /> */}
-=======
-              <BrainProvider>
-                <NavBar />
-                <div className="flex-1">{children}</div>
-                <Footer />
-              </BrainProvider>
->>>>>>> 55200f00
+					</BrainProvider>
             </BrainConfigProvider>
           </SupabaseProvider>
         </ToastProvider>

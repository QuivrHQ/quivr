--- conflicted
+++ resolved
@@ -9,13 +9,8 @@
     "subtitle": "Check our example on using Quivr"
   },
   "intro": {
-<<<<<<< HEAD
-    "title": "Get a Second Brain with",
-    "subtitle": "Your productivity assistant connected to your files & favorite applications",
-=======
     "title": "Your AI source of the Covid-19 vaccine truth",
     "subtitle": "Upload all your files and start talking with them.",
->>>>>>> 8a8ea713
     "try_demo": "Try free demo",
     "contact_sales": "Contact sales team"
   },

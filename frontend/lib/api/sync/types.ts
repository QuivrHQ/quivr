--- conflicted
+++ resolved
@@ -6,11 +6,8 @@
   | "Dropbox"
   | "Notion"
   | "GitHub";
-<<<<<<< HEAD
-=======
 
 export type SyncStatus = "SYNCING" | "SYNCED" | "ERROR" | "REMOVED";
->>>>>>> edda3503
 
 export interface SyncElement {
   name?: string;

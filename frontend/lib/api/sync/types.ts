<<<<<<< HEAD
export type Provider = "Google" | "Azure" | "DropBox" | "Notion";

export type Integration = "Google Drive" | "Share Point" | "Dropbox"| "Notion";
=======
export type Provider = "Google" | "Azure" | "DropBox" | "GitHub";

export type Integration = "Google Drive" | "Share Point" | "Dropbox" | "GitHub";
>>>>>>> 1c63608b

export interface SyncElement {
  name?: string;
  id: string;
  is_folder: boolean;
  icon?: string;
}

export interface SyncElements {
  files: SyncElement[];
}

interface Credentials {
  token: string;
}

export interface Sync {
  name: string;
  provider: Provider;
  id: number;
  credentials: Credentials;
  email: string;
}

export interface SyncSettings {
  folders?: string[];
  files?: string[];
}

export interface ActiveSync {
  id: number;
  name: string;
  syncs_user_id: number;
  user_id: string;
  settings: SyncSettings;
  last_synced: string;
  sync_interval_minutes: number;
  brain_id: string;
  syncs_user: {
    provider: Provider;
  };
}

export interface OpenedConnection {
  user_sync_id: number;
  id: number | undefined;
  provider: Provider;
  submitted: boolean;
  selectedFiles: SyncElements;
  name: string;
  last_synced: string;
  cleaned?: boolean;
}<|MERGE_RESOLUTION|>--- conflicted
+++ resolved
@@ -1,12 +1,6 @@
-<<<<<<< HEAD
-export type Provider = "Google" | "Azure" | "DropBox" | "Notion";
+export type Provider = "Google" | "Azure" | "DropBox" | "Notion" | "GitHub";
 
-export type Integration = "Google Drive" | "Share Point" | "Dropbox"| "Notion";
-=======
-export type Provider = "Google" | "Azure" | "DropBox" | "GitHub";
-
-export type Integration = "Google Drive" | "Share Point" | "Dropbox" | "GitHub";
->>>>>>> 1c63608b
+export type Integration = "Google Drive" | "Share Point" | "Dropbox"| "Notion" | "GitHub";
 
 export interface SyncElement {
   name?: string;

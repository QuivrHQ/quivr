import { UUID } from "crypto";

import { ApiBrainDefinition } from "../api/brain/types";

export const brainStatuses = ["private", "public"] as const;

export const brainTypes = ["doc", "api", "composite", "integration"] as const;

export type BrainType = (typeof brainTypes)[number];

export type BrainStatus = (typeof brainStatuses)[number];

export type Model = (typeof freeModels)[number];

// TODO: update this type to match the backend (antropic, openai and some other keys should be removed)
export type BrainConfig = {
  id: UUID;
  model: Model;
  temperature: number;
  maxTokens: number;
  keepLocal: boolean;
  backendUrl?: string;
  openAiKey?: string;
  anthropicKey?: string;
  supabaseUrl?: string;
  supabaseKey?: string;
  prompt_id?: string;
  status: BrainStatus;
  brain_type: BrainType;
  prompt: {
    title: string;
    content: string;
  };
  name: string;
  description: string;
} & {
  brain_definition?: ApiBrainDefinition;
};

export const openAiFreeModels = [
  "gpt-3.5-turbo",
<<<<<<< HEAD
=======
  "gpt-3.5-turbo-1106",
  "gpt-3.5-turbo-16k",
  "gpt-4-0125-preview",
  "gpt-3.5-turbo-0125",
  "mistral/mistral-small",
  "mistral/mistral-medium",
  "mistral/mistral-large-latest",
>>>>>>> 83d184e7
] as const;

export const openAiPaidModels = [
  ...openAiFreeModels,
  "gpt-4",
  "gpt-4-turbo-preview",
] as const;

export const anthropicModels = [
  // "claude-v1",
  // "claude-v1.3",
  // "claude-instant-v1-100k",
  // "claude-instant-v1.1-100k",
] as const;

export const googleModels = [
  //"vertexai"
] as const; // TODO activate when not in demo mode

// export const googleModels = [] as const;
export const freeModels = [
  ...openAiFreeModels,
  // ...anthropicModels,
  // ...googleModels,
] as const;

export const paidModels = [...openAiPaidModels] as const;

export type PaidModels = (typeof paidModels)[number];<|MERGE_RESOLUTION|>--- conflicted
+++ resolved
@@ -39,16 +39,9 @@
 
 export const openAiFreeModels = [
   "gpt-3.5-turbo",
-<<<<<<< HEAD
-=======
-  "gpt-3.5-turbo-1106",
-  "gpt-3.5-turbo-16k",
-  "gpt-4-0125-preview",
-  "gpt-3.5-turbo-0125",
   "mistral/mistral-small",
   "mistral/mistral-medium",
   "mistral/mistral-large-latest",
->>>>>>> 83d184e7
 ] as const;
 
 export const openAiPaidModels = [

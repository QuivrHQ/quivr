import { Model, PaidModels } from "../types/BrainConfig";

export const defineMaxTokens = (
  model: Model | PaidModels | undefined
): number => {
  // At the moment is evaluating only models from OpenAI
  switch (model) {
    case "gpt-3.5-turbo":
      return 2000;
    case "gpt-4":
      return 4000;
<<<<<<< HEAD
    case "gpt-4-turbo-preview":
        return 4000;
=======
    case "gpt-4-0125-preview":
      return 4000;
    case "mistral/mistral-small":
      return 1000;
    case "mistral/mistral-medium":
      return 2000;
    case "mistral/mistral-large-latest":
      return 2000;
>>>>>>> 83d184e7
    default:
      return 1000;
  }
};<|MERGE_RESOLUTION|>--- conflicted
+++ resolved
@@ -9,11 +9,7 @@
       return 2000;
     case "gpt-4":
       return 4000;
-<<<<<<< HEAD
     case "gpt-4-turbo-preview":
-        return 4000;
-=======
-    case "gpt-4-0125-preview":
       return 4000;
     case "mistral/mistral-small":
       return 1000;
@@ -21,7 +17,6 @@
       return 2000;
     case "mistral/mistral-large-latest":
       return 2000;
->>>>>>> 83d184e7
     default:
       return 1000;
   }

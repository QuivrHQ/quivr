import { AiOutlineLoading3Quarters } from "react-icons/ai";
import { BiCode, BiCoin } from "react-icons/bi";
import {
  BsArrowRightShort,
  BsFiletypeCsv,
  BsFiletypeDocx,
  BsFiletypeHtml,
  BsFiletypeMd,
  BsFiletypeMp3,
  BsFiletypeMp4,
  BsFiletypePdf,
  BsFiletypePptx,
  BsFiletypePy,
  BsFiletypeTxt,
  BsFiletypeXls,
  BsFiletypeXlsx,
  BsTextParagraph,
} from "react-icons/bs";
import { CgSoftwareDownload } from "react-icons/cg";
import { CiFlag1 } from "react-icons/ci";
import {
  FaCalendar,
  FaCheck,
  FaCheckCircle,
  FaDiscord,
  FaFile,
  FaFileAlt,
  FaGithub,
  FaLinkedin,
  FaQuestionCircle,
  FaRegFileAlt,
  FaRegFileAudio,
  FaRegFolder,
  FaRegKeyboard,
  FaRegStar,
  FaRegThumbsDown,
  FaRegThumbsUp,
  FaRegUserCircle,
  FaSort,
  FaTwitter,
  FaUnlock,
} from "react-icons/fa";
import { FaInfo } from "react-icons/fa6";
import { FiUpload } from "react-icons/fi";
import { GoLightBulb } from "react-icons/go";
import { HiBuildingOffice } from "react-icons/hi2";
import {
  IoIosAdd,
  IoIosRadio,
  IoIosSend,
  IoMdClose,
  IoMdLogOut,
  IoMdSettings,
  IoMdSync,
} from "react-icons/io";
import {
  IoArrowUpCircleOutline,
  IoBookOutline,
  IoChatbubbleEllipsesOutline,
  IoCloudDownloadOutline,
  IoFootsteps,
  IoHelp,
  IoHomeOutline,
  IoShareSocial,
  IoWarningOutline,
} from "react-icons/io5";
import { LiaFileVideo, LiaRobotSolid } from "react-icons/lia";
import { IconType } from "react-icons/lib";
import {
  LuArrowLeftFromLine,
  LuBrain,
  LuBrainCircuit,
  LuChevronDown,
  LuChevronLeft,
  LuChevronRight,
  LuCopy,
  LuExternalLink,
  LuGoal,
  LuHeading1,
  LuHeading2,
  LuHeading3,
  LuHeading4,
  LuHeading5,
  LuHeading6,
  LuPen,
  LuPlusCircle,
  LuSearch,
} from "react-icons/lu";
import {
  MdDarkMode,
  MdDashboardCustomize,
  MdDeleteOutline,
  MdDynamicFeed,
  MdFormatBold,
  MdFormatItalic,
  MdFormatListBulleted,
  MdFormatListNumbered,
  MdFormatQuote,
  MdHistory,
  MdLink,
  MdMarkEmailRead,
  MdMarkEmailUnread,
  MdOutlineEmojiEmotions,
  MdOutlineLightMode,
  MdOutlineMail,
  MdOutlineModeEditOutline,
  MdOutlinePalette,
  MdOutlineVpnKey,
  MdStrikethroughS,
  MdUnfoldLess,
  MdUnfoldMore,
  MdUploadFile,
} from "react-icons/md";
import { PiCodeBlock, PiOfficeChairFill } from "react-icons/pi";
import {
  RiDeleteBackLine,
  RiHashtag,
  RiNotification2Line,
} from "react-icons/ri";
import { SlOptionsVertical } from "react-icons/sl";
import { TbNetwork, TbRobot } from "react-icons/tb";
import { VscGraph } from "react-icons/vsc";

export const iconList: { [name: string]: IconType } = {
  add: LuPlusCircle,
  addWithoutCircle: IoIosAdd,
  assistant: TbRobot,
  back: RiDeleteBackLine,
  bib: FaFile,
  blockquote: MdFormatQuote,
  bold: MdFormatBold,
  brain: LuBrain,
  brainCircuit: LuBrainCircuit,
  calendar: FaCalendar,
  chair: PiOfficeChairFill,
  chat: IoChatbubbleEllipsesOutline,
  check: FaCheck,
  checkCircle: FaCheckCircle,
  chevronDown: LuChevronDown,
  chevronLeft: LuChevronLeft,
  chevronRight: LuChevronRight,
  close: IoMdClose,
  code: BiCode,
  codeblock: PiCodeBlock,
  coin: BiCoin,
  color: MdOutlinePalette,
  copy: LuCopy,
  custom: MdDashboardCustomize,
  delete: MdDeleteOutline,
  discord: FaDiscord,
  doc: BsFiletypeDocx,
  docx: BsFiletypeDocx,
  download: IoCloudDownloadOutline,
  edit: MdOutlineModeEditOutline,
  email: MdOutlineMail,
  emoji: MdOutlineEmojiEmotions,
  epub: FaFile,
  eureka: GoLightBulb,
  externLink: LuExternalLink,
  feed: MdDynamicFeed,
  file: FaRegFileAlt,
  fileSelected: FaFileAlt,
  flag: CiFlag1,
  fold: MdUnfoldLess,
  folder: FaRegFolder,
  followUp: IoArrowUpCircleOutline,
  github: FaGithub,
  goal: LuGoal,
  graph: VscGraph,
  hashtag: RiHashtag,
  heading1: LuHeading1,
  heading2: LuHeading2,
  heading3: LuHeading3,
  heading4: LuHeading4,
  heading5: LuHeading5,
  heading6: LuHeading6,
  help: IoHelp,
  hide: LuArrowLeftFromLine,
  history: MdHistory,
  home: IoHomeOutline,
  html: BsFiletypeHtml,
  info: FaInfo,
  invite: IoIosSend,
  ipynb: BsFiletypePy,
  italic: MdFormatItalic,
  key: MdOutlineVpnKey,
  link: MdLink,
  linkedin: FaLinkedin,
  loader: AiOutlineLoading3Quarters,
  logout: IoMdLogOut,
  m4a: LiaFileVideo,
  markdown: BsFiletypeMd,
  md: BsFiletypeMd,
  moon: MdDarkMode,
  mp3: BsFiletypeMp3,
  mp4: BsFiletypeMp4,
  mpga: FaRegFileAudio,
  mpeg: LiaFileVideo,
  notifications: RiNotification2Line,
  office: HiBuildingOffice,
  odt: BsFiletypeDocx,
<<<<<<< HEAD
  options: SlOptions,
  orderedList: MdFormatListNumbered,
=======
  options: SlOptionsVertical,
>>>>>>> 282fa0e3
  paragraph: BsTextParagraph,
  pen: LuPen,
  pptx: BsFiletypePptx,
  prompt: FaRegKeyboard,
  py: BsFiletypePy,
  question: FaQuestionCircle,
  radio: IoIosRadio,
  read: MdMarkEmailRead,
  redirection: BsArrowRightShort,
  robot: LiaRobotSolid,
  search: LuSearch,
  settings: IoMdSettings,
  share: IoShareSocial,
  software: CgSoftwareDownload,
  sort: FaSort,
  sources: IoBookOutline,
  star: FaRegStar,
  step: IoFootsteps,
  strikethrough: MdStrikethroughS,
  sun: MdOutlineLightMode,
  sync: IoMdSync,
  telegram: BsFiletypeDocx,
  thumbsDown: FaRegThumbsDown,
  thumbsUp: FaRegThumbsUp,
  twitter: FaTwitter,
  unfold: MdUnfoldMore,
  unlock: FaUnlock,
  unread: MdMarkEmailUnread,
  upload: FiUpload,
  uploadFile: MdUploadFile,
  unorderedList: MdFormatListBulleted,
  user: FaRegUserCircle,
  warning: IoWarningOutline,
  wav: FaRegFileAudio,
  webm: LiaFileVideo,
  website: TbNetwork,
  xls: BsFiletypeXls,
  xlsx: BsFiletypeXlsx,
  txt: BsFiletypeTxt,
  csv: BsFiletypeCsv,
  pdf: BsFiletypePdf,
};<|MERGE_RESOLUTION|>--- conflicted
+++ resolved
@@ -199,12 +199,8 @@
   notifications: RiNotification2Line,
   office: HiBuildingOffice,
   odt: BsFiletypeDocx,
-<<<<<<< HEAD
-  options: SlOptions,
   orderedList: MdFormatListNumbered,
-=======
   options: SlOptionsVertical,
->>>>>>> 282fa0e3
   paragraph: BsTextParagraph,
   pen: LuPen,
   pptx: BsFiletypePptx,

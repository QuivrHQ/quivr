import os
from typing import List

import msal
import requests
from fastapi import HTTPException
from google.auth.transport.requests import Request as GoogleRequest
from google.oauth2.credentials import Credentials
from googleapiclient.discovery import build
from logger import get_logger
from requests import HTTPError

logger = get_logger(__name__)


def get_google_drive_files_by_id(credentials: dict, file_ids: List[str]):
    """
    Retrieve files from Google Drive by their IDs.

    Args:
        credentials (dict): The credentials for accessing Google Drive.
        file_ids (list): The list of file IDs to retrieve.

    Returns:
        list: A list of dictionaries containing the metadata of each file or an error message.
    """
    logger.info("Retrieving Google Drive files with file_ids: %s", file_ids)
    creds = Credentials.from_authorized_user_info(credentials)
    if creds.expired and creds.refresh_token:
        creds.refresh(GoogleRequest())
        logger.info("Google Drive credentials refreshed")

    try:
        service = build("drive", "v3", credentials=creds)
        files = []

        for file_id in file_ids:
            result = (
                service.files()
                .get(fileId=file_id, fields="id, name, mimeType, modifiedTime")
                .execute()
            )

            files.append(
                {
                    "name": result["name"],
                    "id": result["id"],
                    "is_folder": result["mimeType"]
                    == "application/vnd.google-apps.folder",
                    "last_modified": result["modifiedTime"],
                    "mime_type": result["mimeType"],
                }
            )

        logger.info("Google Drive files retrieved successfully: %s", len(files))
        return files
    except HTTPError as error:
        logger.error("An error occurred while retrieving Google Drive files: %s", error)
        return {"error": f"An error occurred: {error}"}


def get_google_drive_files(
    credentials: dict, folder_id: str = None, recursive: bool = False
):
    """
    Retrieve files from Google Drive.

    Args:
        credentials (dict): The credentials for accessing Google Drive.
        folder_id (str, optional): The folder ID to filter files. Defaults to None.
        recursive (bool, optional): If True, fetch files from all subfolders. Defaults to False.

    Returns:
        dict: A dictionary containing the list of files or an error message.
    """
    logger.info("Retrieving Google Drive files with folder_id: %s", folder_id)
    creds = Credentials.from_authorized_user_info(credentials)
    if creds.expired and creds.refresh_token:
        creds.refresh(GoogleRequest())
        logger.info("Google Drive credentials refreshed")
        # Updating the credentials in the database

    try:
        service = build("drive", "v3", credentials=creds)
        if folder_id:
            query = f"'{folder_id}' in parents"
        else:
            query = "'root' in parents or sharedWithMe"
        page_token = None
        files = []

        while True:
            results = (
                service.files()
                .list(
                    q=query,
                    pageSize=100,
                    fields="nextPageToken, files(id, name, mimeType, modifiedTime)",
                    pageToken=page_token,
                )
                .execute()
            )
            items = results.get("files", [])

<<<<<<< HEAD
        if not items:
            logger.info("No files found in Google Drive")
            return {"files": []}
=======
            if not items:
                logger.info("No files found in Google Drive")
                break
>>>>>>> 47c6e24b

            for item in items:
                files.append(
                    {
                        "name": item["name"],
                        "id": item["id"],
                        "is_folder": item["mimeType"]
                        == "application/vnd.google-apps.folder",
                        "last_modified": item["modifiedTime"],
                        "mime_type": item["mimeType"],
                    }
                )

                # If recursive is True and the item is a folder, get files from the folder
                if item["name"] == "Monotype":
                    logger.warning(item)
                if (
                    recursive
                    and item["mimeType"] == "application/vnd.google-apps.folder"
                ):
                    logger.warning(
                        "Calling Recursive for folder: %s",
                        item["name"],
                    )
                    files.extend(
                        get_google_drive_files(credentials, item["id"], recursive)
                    )

            page_token = results.get("nextPageToken", None)
            if page_token is None:
                break

        logger.info("Google Drive files retrieved successfully: %s", len(files))
        return files
    except HTTPError as error:
        logger.error("An error occurred while retrieving Google Drive files: %s", error)
        return {"error": f"An error occurred: {error}"}


CLIENT_ID = os.getenv("SHAREPOINT_CLIENT_ID")
AUTHORITY = "https://login.microsoftonline.com/common"
BACKEND_URL = os.getenv("BACKEND_URL", "http://localhost:5050")
REDIRECT_URI = f"{BACKEND_URL}/sync/azure/oauth2callback"
SCOPE = [
    "https://graph.microsoft.com/Files.Read",
    "https://graph.microsoft.com/User.Read",
    "https://graph.microsoft.com/Sites.Read.All",
]


def get_azure_token_data(credentials):
    if "access_token" not in credentials:
        raise HTTPException(status_code=401, detail="Invalid token data")
    return credentials


def refresh_azure_token(credentials):
    if "refresh_token" not in credentials:
        raise HTTPException(status_code=401, detail="No refresh token available")

    client = msal.PublicClientApplication(CLIENT_ID, authority=AUTHORITY)
    result = client.acquire_token_by_refresh_token(
        credentials["refresh_token"], scopes=SCOPE
    )
    if "access_token" not in result:
        raise HTTPException(status_code=400, detail="Failed to refresh token")

    return result


def get_azure_headers(token_data):
    return {
        "Authorization": f"Bearer {token_data['access_token']}",
        "Accept": "application/json",
    }


def list_azure_files(credentials, folder_id=None, recursive=False):
    def fetch_files(endpoint, headers):
        response = requests.get(endpoint, headers=headers)
        if response.status_code == 401:
            token_data = refresh_azure_token(credentials)
            headers = get_azure_headers(token_data)
            response = requests.get(endpoint, headers=headers)
        if response.status_code != 200:
            return {"error": response.text}
        return response.json().get("value", [])

    token_data = get_azure_token_data(credentials)
    headers = get_azure_headers(token_data)
    endpoint = f"https://graph.microsoft.com/v1.0/me/drive/root/children"
    if folder_id:
        endpoint = (
            f"https://graph.microsoft.com/v1.0/me/drive/items/{folder_id}/children"
        )

    items = fetch_files(endpoint, headers)

    if not items:
        logger.info("No files found in Azure Drive")
<<<<<<< HEAD
        return {"files": []}
=======
        return []
>>>>>>> 47c6e24b

    files = []
    for item in items:
        file_data = {
            "name": item["name"],
            "id": item["id"],
            "is_folder": "folder" in item,
            "last_modified": item["lastModifiedDateTime"],
            "mime_type": item.get("file", {}).get("mimeType", "folder"),
        }
        files.append(file_data)

        # If recursive option is enabled and the item is a folder, fetch files from it
        if recursive and file_data["is_folder"]:
            folder_files = list_azure_files(
                credentials, folder_id=file_data["id"], recursive=True
            )

            files.extend(folder_files)

    logger.info("Azure Drive files retrieved successfully: %s", len(files))
    return files


def get_azure_files_by_id(credentials: dict, file_ids: List[str]):
    """
    Retrieve files from Azure Drive by their IDs.

    Args:
        credentials (dict): The credentials for accessing Azure Drive.
        file_ids (list): The list of file IDs to retrieve.

    Returns:
        list: A list of dictionaries containing the metadata of each file or an error message.
    """
    logger.info("Retrieving Azure Drive files with file_ids: %s", file_ids)
    token_data = get_azure_token_data(credentials)
    headers = get_azure_headers(token_data)
    files = []

    for file_id in file_ids:
        endpoint = f"https://graph.microsoft.com/v1.0/me/drive/items/{file_id}"
        response = requests.get(endpoint, headers=headers)
        if response.status_code == 401:
            token_data = refresh_azure_token(credentials)
            headers = get_azure_headers(token_data)
            response = requests.get(endpoint, headers=headers)
        if response.status_code != 200:
            logger.error(
                "An error occurred while retrieving Azure Drive files: %s",
                response.text,
            )
            return {"error": response.text}

        result = response.json()
        files.append(
            {
                "name": result["name"],
                "id": result["id"],
                "is_folder": "folder" in result,
                "last_modified": result["lastModifiedDateTime"],
                "mime_type": result.get("file", {}).get("mimeType", "folder"),
            }
        )

    logger.info("Azure Drive files retrieved successfully: %s", len(files))
    return files<|MERGE_RESOLUTION|>--- conflicted
+++ resolved
@@ -102,15 +102,9 @@
             )
             items = results.get("files", [])
 
-<<<<<<< HEAD
-        if not items:
-            logger.info("No files found in Google Drive")
-            return {"files": []}
-=======
             if not items:
                 logger.info("No files found in Google Drive")
                 break
->>>>>>> 47c6e24b
 
             for item in items:
                 files.append(
@@ -211,11 +205,7 @@
 
     if not items:
         logger.info("No files found in Azure Drive")
-<<<<<<< HEAD
-        return {"files": []}
-=======
         return []
->>>>>>> 47c6e24b
 
     files = []
     for item in items:

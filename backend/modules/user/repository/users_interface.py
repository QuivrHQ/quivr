from abc import ABC, abstractmethod
from uuid import UUID

from modules.user.dto.inputs import UserUpdatableProperties
from modules.user.entity.user_identity import UserIdentity


class UsersInterface(ABC):
    @abstractmethod
    def create_user_identity(self, id: UUID) -> UserIdentity:
        """
        Create a user identity
        """
        pass

    @abstractmethod
    def update_user_properties(
        self,
        user_id: UUID,
        user_identity_updatable_properties: UserUpdatableProperties,
    ) -> UserIdentity:
        """
        Update the user properties
        """
        pass

    @abstractmethod
    def get_user_identity(self, user_id: UUID) -> UserIdentity:
        """
        Get the user identity
        """
        pass

    @abstractmethod
    def get_user_id_by_user_email(self, email: str) -> UUID | None:
        """
        Get the user id by user email
        """
        pass

    @abstractmethod
    def get_user_email_by_user_id(self, user_id: UUID) -> str:
        """
        Get the user email by user id
        """
        pass

    @abstractmethod
<<<<<<< HEAD
    def delete_user(self, user_id: str):
        """
        Delete a user.

        - `user_id`: The ID of the user to delete.

        This endpoint deletes a user from the system. 
        """
=======
    def get_user_credits(self, user_id: UUID) -> int:
        """
        Get user remaining credits
        """
        pass
>>>>>>> 67fe866d
<|MERGE_RESOLUTION|>--- conflicted
+++ resolved
@@ -46,7 +46,6 @@
         pass
 
     @abstractmethod
-<<<<<<< HEAD
     def delete_user(self, user_id: str):
         """
         Delete a user.
@@ -55,10 +54,9 @@
 
         This endpoint deletes a user from the system. 
         """
-=======
+    @abstractmethod  
     def get_user_credits(self, user_id: UUID) -> int:
         """
         Get user remaining credits
         """
-        pass
->>>>>>> 67fe866d
+        pass
--- conflicted
+++ resolved
@@ -63,11 +63,7 @@
 
 
 # First step is to create the Rephrasing Prompt
-<<<<<<< HEAD
-_template = """Given the following conversation and a follow up question, rephrase the follow up question to be a standalone question, in its original language. Keep as much details as possible from previous messages. Keep entity names and all. Today's date is May 23rd, 2024. 
-=======
 _template = """Given the following conversation and a follow up question, rephrase the follow up question to be a standalone question, in its original language. Keep as much details as possible from previous messages. Keep entity names and all.
->>>>>>> e944a621
 
 Chat History:
 {chat_history}
@@ -85,17 +81,6 @@
 Answer:
 """
 
-<<<<<<< HEAD
-# You have access to the following contracts and addendum files to answer the user question:
-# COMPLETED Contoso Healthcare Pvt  Ltd  LOF 12 01 2021.pdf (date : 1 dec 2021)
-# COMPLETED Contoso Laboratories Other 01 01 2022.pdf (date : 1 jan 2022)
-# COMPLETED Contoso Laboratories Other 04 09 2022.pdf (date : 9 Apr 2022)
-# COMPLETED Contoso Laboratories Other 12 31 2023.pdf (date : 31 Dec 2023)
-# COMPLETED Contoso Lyon MT Fonts Enterprise License 08 04 2023.pdf (date : 4 Aug 2023)
-
-system_message_template = """
-Your name is Quivr. You're a helpful assistant. Today's date is May 23rd, 2024.
-=======
 today_date = datetime.datetime.now().strftime("%B %d, %Y")
 
 system_message_template = (
@@ -103,29 +88,17 @@
 )
 
 system_message_template += """
->>>>>>> e944a621
 When answering use markdown neat.
 Answer in a concise and clear manner.
 Use the following pieces of context from files provided by the user to answer the users.
 Answer in the same language as the user question.
 If you don't know the answer with the context provided from the files, just say that you don't know, don't try to make up an answer.
-<<<<<<< HEAD
 Don't cite the source id in the answer objects, but you can use the source to answer the question.
 You have access to the files to answer the user question:
 {files}
 
-You are an expert at answering questions about contracts on Monotype. You have access to one or multiple contracts & addendum to answer questions on a client. 
-There exists two types of contracts : Software License Order Form contracts and Monotype Fonts License Order Form contracts.
-Files are formated as follow: <Status> <Contract Name> <Date (US)> 
-Note that addendum are not contracts, they are just modification of a contract. They overwrite the contracts they are linked to. Note that the latest addendum fits the latest contract (exemple : if a contract appears between two addendum, the last addendum is linked to the last contract not the one before).
-Any document refered in term of time indication (last, before to last) refers to the date of the documents and present questions refer to the latest contract.
-Be extremely mindful of the date of the documents.
-Reflect if you need only the headers of a file or the full content to answer the question.
-When asked for a specific contract check for the last addendum of this contract. Be mindful of what is a contract and what is an addendum, do not confuse them. Also note that it is reccursive, if the information is not in the last addendum check in the one before etc.
-=======
 If not None, User instruction to follow to answer: {custom_instructions}
 Don't cite the source id in the answer objects, but you can use the source to answer the question.
->>>>>>> e944a621
 """
 
 

--- conflicted
+++ resolved
@@ -10,10 +10,6 @@
 
 
 class BrainInput(BaseModel):
-<<<<<<< HEAD
-    activated: bool
-    value: Optional[UUID] = None
-=======
     activated: Optional[bool] = False
     value: Optional[UUID] = None
 
@@ -23,7 +19,6 @@
             if value == "":
                 values[field] = None
         return values
->>>>>>> 5876bcfc
 
 
 class FileInput(BaseModel):

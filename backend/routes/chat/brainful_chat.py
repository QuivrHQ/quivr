from fastapi import HTTPException
from llm.api_brain_qa import APIBrainQA
from llm.qa_base import QABaseBrainPicking
from modules.brain.entity.brain_entity import BrainType, RoleEnum
from modules.brain.service.brain_authorization_service import (
    validate_brain_authorization,
)
from modules.brain.service.brain_service import BrainService
from routes.chat.interface import ChatInterface

models_supporting_function_calls = [
    "gpt-4",
    "gpt-4-1106-preview",
    "gpt-4-0613",
    "gpt-3.5-turbo",
    "gpt-3.5-turbo-1106",
    "gpt-3.5-turbo-0613",
]

brain_service = BrainService()


class BrainfulChat(ChatInterface):
    def validate_authorization(self, user_id, brain_id):
        if brain_id:
            validate_brain_authorization(
                brain_id=brain_id,
                user_id=user_id,
                required_roles=[RoleEnum.Viewer, RoleEnum.Editor, RoleEnum.Owner],
            )

    def get_answer_generator(
        self,
        brain_id,
        chat_id,
        max_tokens,
        temperature,
        streaming,
        prompt_id,
        user_id,
    ):
<<<<<<< HEAD
        brain = brain_service.get_brain_by_id(brain_id)
=======
        brain = get_brain_by_id(brain_id)
        model = "gpt-3.5-turbo-1106"
>>>>>>> 8a8ea713

        if not brain:
            raise HTTPException(status_code=404, detail="Brain not found")

        if (
            brain.brain_type == BrainType.DOC
            or model not in models_supporting_function_calls
        ):
            return QABaseBrainPicking(
                chat_id=chat_id,
                model=model,
                max_tokens=max_tokens,
                temperature=temperature,
                brain_id=brain_id,
                streaming=streaming,
                prompt_id=prompt_id,
            )

        return APIBrainQA(
            chat_id=chat_id,
            model=model,
            max_tokens=max_tokens,
            temperature=temperature,
            brain_id=brain_id,
            streaming=streaming,
            prompt_id=prompt_id,
            user_id=user_id,
        )<|MERGE_RESOLUTION|>--- conflicted
+++ resolved
@@ -39,12 +39,8 @@
         prompt_id,
         user_id,
     ):
-<<<<<<< HEAD
         brain = brain_service.get_brain_by_id(brain_id)
-=======
-        brain = get_brain_by_id(brain_id)
         model = "gpt-3.5-turbo-1106"
->>>>>>> 8a8ea713
 
         if not brain:
             raise HTTPException(status_code=404, detail="Brain not found")

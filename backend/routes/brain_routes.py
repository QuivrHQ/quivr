from uuid import UUID

from auth import AuthBearer, get_current_user
from fastapi import APIRouter, Depends
from logger import get_logger
from models.brains import (
    Brain,
    get_default_user_brain,
    get_default_user_brain_or_create_new,
)
from models.settings import common_dependencies
from models.users import User
<<<<<<< HEAD
from routes.authorizations.brain_authorization import validate_brain_authorization
=======
from pydantic import BaseModel

from routes.authorizations.brain_authorization import (
    has_brain_authorization,
)
>>>>>>> fc76f9d4

logger = get_logger(__name__)

brain_router = APIRouter()


# get all brains
@brain_router.get("/brains/", dependencies=[Depends(AuthBearer())], tags=["Brain"])
async def brain_endpoint(current_user: User = Depends(get_current_user)):
    """
    Retrieve all brains for the current user.

    - `current_user`: The current authenticated user.
    - Returns a list of all brains registered for the user.

    This endpoint retrieves all the brains associated with the current authenticated user. It returns a list of brains objects
    containing the brain ID and brain name for each brain.
    """
    brain = Brain()
    brains = brain.get_user_brains(current_user.id)
    return {"brains": brains}


@brain_router.get(
    "/brains/default/", dependencies=[Depends(AuthBearer())], tags=["Brain"]
)
async def get_default_brain_endpoint(current_user: User = Depends(get_current_user)):
    """
    Retrieve the default brain for the current user. If the user doesnt have one, it creates one.

    - `current_user`: The current authenticated user.
    - Returns the default brain for the user.

    This endpoint retrieves the default brain associated with the current authenticated user.
    The default brain is defined as the brain marked as default in the brains_users table.
    """

    brain = get_default_user_brain_or_create_new(current_user)
    return {
        "brainId": brain.id,
        "brainName": brain.name,
    }


# get one brain
@brain_router.get(
    "/brains/{brain_id}/",
    dependencies=[Depends(AuthBearer()), Depends(has_brain_authorization())],
    tags=["Brain"],
)
async def get_brain_endpoint(
    brain_id: UUID,
):
    """
    Retrieve details of a specific brain by brain ID.

    - `brain_id`: The ID of the brain to retrieve details for.
    - Returns the brain ID and its history.

    This endpoint retrieves the details of a specific brain identified by the provided brain ID. It returns the brain ID and its
    history, which includes the brain messages exchanged in the brain.
    """
    brain = Brain(id=brain_id)
    brains = brain.get_brain_details()
    if len(brains) > 0:
        return {
            "brainId": brain_id,
            "brainName": brains[0]["name"],
            "status": brains[0]["status"],
        }
    else:
        return {"error": f"No brain found with brain_id {brain_id}"}


# delete one brain
@brain_router.delete(
    "/brains/{brain_id}/",
    dependencies=[Depends(AuthBearer()), Depends(has_brain_authorization())],
    tags=["Brain"],
)
async def delete_brain_endpoint(
    brain_id: UUID,
    current_user: User = Depends(get_current_user),
):
    """
    Delete a specific brain by brain ID.
    """
    brain = Brain(id=brain_id)
    brain.delete_brain(current_user.id)

    return {"message": f"{brain_id}  has been deleted."}


# create new brain
@brain_router.post("/brains/", dependencies=[Depends(AuthBearer())], tags=["Brain"])
async def create_brain_endpoint(
    brain: Brain,
    current_user: User = Depends(get_current_user),
):
    """
    Create a new brain with given
        name
        status
        model
        max_tokens
        temperature
    In the brains table & in the brains_users table and put the creator user as 'Owner'
    """

    brain = Brain(name=brain.name)  # pyright: ignore reportPrivateUsage=none

    brain.create_brain()  # pyright: ignore reportPrivateUsage=none
    default_brain = get_default_user_brain(current_user)
    if default_brain:
        logger.info(f"Default brain already exists for user {current_user.id}")
        brain.create_brain_user(  # pyright: ignore reportPrivateUsage=none
            user_id=current_user.id, rights="Owner", default_brain=False
        )
    else:
        logger.info(
            f"Default brain does not exist for user {current_user.id}. It will be created."
        )
        brain.create_brain_user(  # pyright: ignore reportPrivateUsage=none
            user_id=current_user.id, rights="Owner", default_brain=True
        )

    return {
        "id": brain.id,  # pyright: ignore reportPrivateUsage=none
        "name": brain.name,
    }


# update existing brain
@brain_router.put(
    "/brains/{brain_id}/",
    dependencies=[
        Depends(
            AuthBearer(),
        ),
        Depends(has_brain_authorization()),
    ],
    tags=["Brain"],
)
async def update_brain_endpoint(
    brain_id: UUID,
    input_brain: Brain,
):
    """
    Update an existing brain with new brain parameters/files.
    If the file is contained in Add file to brain :
        if given a fileName/ file sha1 / -> add all the vector Ids to the brains_vectors
    Modify other brain fields:
        name, status, model, max_tokens, temperature
    Return modified brain ? No need -> do an optimistic update
    """
    commons = common_dependencies()
    brain = Brain(id=brain_id)

    # Add new file to brain , il file_sha1 already exists in brains_vectors -> out (not now)
    if brain.file_sha1:  # pyright: ignore reportPrivateUsage=none
        # add all the vector Ids to the brains_vectors  with the given brain.brain_id
        brain.update_brain_with_file(
            file_sha1=input_brain.file_sha1  # pyright: ignore reportPrivateUsage=none
        )
        print("brain:", brain)

    brain.update_brain_fields(commons, brain)  # pyright: ignore reportPrivateUsage=none
    return {"message": f"Brain {brain_id} has been updated."}<|MERGE_RESOLUTION|>--- conflicted
+++ resolved
@@ -10,15 +10,10 @@
 )
 from models.settings import common_dependencies
 from models.users import User
-<<<<<<< HEAD
-from routes.authorizations.brain_authorization import validate_brain_authorization
-=======
-from pydantic import BaseModel
 
 from routes.authorizations.brain_authorization import (
     has_brain_authorization,
 )
->>>>>>> fc76f9d4
 
 logger = get_logger(__name__)
 

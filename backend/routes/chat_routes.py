import os
from typing import List, Optional
from uuid import UUID
from venv import logger

from fastapi import APIRouter, Depends, HTTPException, Query, Request
from fastapi.responses import StreamingResponse
from llm.qa_base import QABaseBrainPicking
from llm.qa_headless import HeadlessQA
from middlewares.auth import AuthBearer, get_current_user
from models import Chat, ChatQuestion, UserUsage, get_supabase_db
from models.databases.supabase.chats import QuestionAndAnswer
from modules.brain.service.brain_service import BrainService
from modules.notification.service.notification_service import NotificationService
from modules.user.entity.user_identity import UserIdentity
from repository.chat import (
    ChatUpdatableProperties,
    CreateChatProperties,
    create_chat,
    get_chat_by_id,
    get_user_chats,
    update_chat,
)
from repository.chat.add_question_and_answer import add_question_and_answer
from repository.chat.get_chat_history_with_notifications import (
    ChatItem,
    get_chat_history_with_notifications,
)
from routes.chat.factory import get_chat_strategy
from routes.chat.utils import (
    check_user_requests_limit,
    delete_chat_from_db,
)

chat_router = APIRouter()

notification_service = NotificationService()
brain_service = BrainService()


@chat_router.get("/chat/healthz", tags=["Health"])
async def healthz():
    return {"status": "ok"}


# get all chats
@chat_router.get("/chat", dependencies=[Depends(AuthBearer())], tags=["Chat"])
async def get_chats(current_user: UserIdentity = Depends(get_current_user)):
    """
    Retrieve all chats for the current user.

    - `current_user`: The current authenticated user.
    - Returns a list of all chats for the user.

    This endpoint retrieves all the chats associated with the current authenticated user. It returns a list of chat objects
    containing the chat ID and chat name for each chat.
    """
    chats = get_user_chats(str(current_user.id))
    return {"chats": chats}


# delete one chat
@chat_router.delete(
    "/chat/{chat_id}", dependencies=[Depends(AuthBearer())], tags=["Chat"]
)
async def delete_chat(chat_id: UUID):
    """
    Delete a specific chat by chat ID.
    """
    supabase_db = get_supabase_db()
    notification_service.remove_chat_notifications(chat_id)

    delete_chat_from_db(supabase_db=supabase_db, chat_id=chat_id)
    return {"message": f"{chat_id}  has been deleted."}


# update existing chat metadata
@chat_router.put(
    "/chat/{chat_id}/metadata", dependencies=[Depends(AuthBearer())], tags=["Chat"]
)
async def update_chat_metadata_handler(
    chat_data: ChatUpdatableProperties,
    chat_id: UUID,
    current_user: UserIdentity = Depends(get_current_user),
) -> Chat:
    """
    Update chat attributes
    """

    chat = get_chat_by_id(chat_id)  # pyright: ignore reportPrivateUsage=none
    if str(current_user.id) != chat.user_id:
        raise HTTPException(
            status_code=403,  # pyright: ignore reportPrivateUsage=none
            detail="You should be the owner of the chat to update it.",  # pyright: ignore reportPrivateUsage=none
        )
    return update_chat(chat_id=chat_id, chat_data=chat_data)


# create new chat
@chat_router.post("/chat", dependencies=[Depends(AuthBearer())], tags=["Chat"])
async def create_chat_handler(
    chat_data: CreateChatProperties,
    current_user: UserIdentity = Depends(get_current_user),
):
    """
    Create a new chat with initial chat messages.
    """

    return create_chat(user_id=current_user.id, chat_data=chat_data)


<<<<<<< HEAD
# add new question to chat
@chat_router.post(
    "/chat/{chat_id}/question",
    dependencies=[
        Depends(
            AuthBearer(),
        ),
    ],
    tags=["Chat"],
)
async def create_question_handler(
    request: Request,
    chat_question: ChatQuestion,
    chat_id: UUID,
    brain_id: NullableUUID
    | UUID
    | None = Query(..., description="The ID of the brain"),
    current_user: UserIdentity = Depends(get_current_user),
) -> GetChatHistoryOutput:
    """
    Add a new question to the chat.
    """

    chat_instance = get_chat_strategy(brain_id)

    chat_instance.validate_authorization(user_id=current_user.id, brain_id=brain_id)

    fallback_model = "gpt-3.5-turbo"
    fallback_temperature = 0.1
    fallback_max_tokens = 512

    user_daily_usage = UserUsage(
        id=current_user.id,
        email=current_user.email,
    )
    user_settings = user_daily_usage.get_user_settings()
    is_model_ok = (chat_question).model in user_settings.get("models", ["gpt-3.5-turbo"])  # type: ignore

    # Retrieve chat model (temperature, max_tokens, model)
    if (
        not chat_question.model
        or not chat_question.temperature
        or not chat_question.max_tokens
    ):
        if brain_id:
            brain = brain_service.get_brain_by_id(brain_id)
            if brain:
                fallback_model = brain.model or fallback_model
                fallback_temperature = brain.temperature or fallback_temperature
                fallback_max_tokens = brain.max_tokens or fallback_max_tokens

        chat_question.model = chat_question.model or fallback_model
        chat_question.temperature = chat_question.temperature or fallback_temperature
        chat_question.max_tokens = chat_question.max_tokens or fallback_max_tokens

    try:
        check_user_requests_limit(current_user)
        is_model_ok = (chat_question).model in user_settings.get("models", ["gpt-3.5-turbo"])  # type: ignore
        gpt_answer_generator = chat_instance.get_answer_generator(
            chat_id=str(chat_id),
            model=chat_question.model if is_model_ok else "gpt-3.5-turbo",  # type: ignore
            max_tokens=chat_question.max_tokens,
            temperature=chat_question.temperature,
            brain_id=str(brain_id),
            streaming=False,
            prompt_id=chat_question.prompt_id,
            user_id=current_user.id,
        )

        chat_answer = gpt_answer_generator.generate_answer(chat_id, chat_question)

        return chat_answer
    except HTTPException as e:
        raise e


=======
>>>>>>> 8a8ea713
# stream new question response from chat
@chat_router.post(
    "/chat/{chat_id}/question/stream",
    dependencies=[
        Depends(
            AuthBearer(),
        ),
    ],
    tags=["Chat"],
)
async def create_stream_question_handler(
    request: Request,
    chat_question: ChatQuestion,
    chat_id: UUID,
    current_user: UserIdentity = Depends(get_current_user),
) -> StreamingResponse:
    brain_id: UUID = UUID(os.getenv("VT_BRAIN_ID"))
    chat_question.brain_id = brain_id
    chat_instance = get_chat_strategy(brain_id)
    chat_instance.validate_authorization(user_id=current_user.id, brain_id=brain_id)

<<<<<<< HEAD
    user_daily_usage = UserUsage(
        id=current_user.id,
        email=current_user.email,
    )

    user_settings = user_daily_usage.get_user_settings()
=======
    # Retrieve user's OpenAI API key
    current_user.openai_api_key = request.headers.get("Openai-Api-Key")
    brain = Brain(id=brain_id)
    brain_details: BrainEntity | None = None

    if not current_user.openai_api_key:
        current_user.openai_api_key = chat_instance.get_openai_api_key(
            brain_id=brain_id, user_id=current_user.id
        )
>>>>>>> 8a8ea713

    # Retrieve chat model (temperature, max_tokens, model)
    if (
        not chat_question.model
        or chat_question.temperature is None
        or not chat_question.max_tokens
    ):
        fallback_model = "gpt-3.5-turbo"
        fallback_temperature = 0
        fallback_max_tokens = 256

        if brain_id:
            brain = brain_service.get_brain_by_id(brain_id)
            if brain:
                fallback_model = brain.model or fallback_model
                fallback_temperature = brain.temperature or fallback_temperature
                fallback_max_tokens = brain.max_tokens or fallback_max_tokens

        chat_question.model = chat_question.model or fallback_model
        chat_question.temperature = chat_question.temperature or fallback_temperature
        chat_question.max_tokens = chat_question.max_tokens or fallback_max_tokens

    try:
        logger.info(f"Streaming request for {chat_question.model}")
        check_user_requests_limit(current_user)
        gpt_answer_generator: HeadlessQA | QABaseBrainPicking
        # TODO check if model is in the list of models available for the user

<<<<<<< HEAD
        is_model_ok = chat_question.model in user_settings.get("models", ["gpt-3.5-turbo"])  # type: ignore
        gpt_answer_generator = chat_instance.get_answer_generator(
            chat_id=str(chat_id),
            model=chat_question.model if is_model_ok else "gpt-3.5-turbo",  # type: ignore
            max_tokens=chat_question.max_tokens,
            temperature=chat_question.temperature,  # type: ignore
=======
        gpt_answer_generator = chat_instance.get_answer_generator(
            chat_id=str(chat_id),
            max_tokens=(brain_details or chat_question).max_tokens,  # type: ignore
            temperature=(brain_details or chat_question).temperature,  # type: ignore
            user_openai_api_key=current_user.openai_api_key,  # pyright: ignore reportPrivateUsage=none
>>>>>>> 8a8ea713
            streaming=True,
            prompt_id=chat_question.prompt_id,
            brain_id=str(brain_id),
            user_id=current_user.id,
        )

        return StreamingResponse(
            gpt_answer_generator.generate_stream(chat_id, chat_question),
            media_type="text/event-stream",
        )

    except HTTPException as e:
        raise e


# get chat history
@chat_router.get(
    "/chat/{chat_id}/history", dependencies=[Depends(AuthBearer())], tags=["Chat"]
)
async def get_chat_history_handler(
    chat_id: UUID,
) -> List[ChatItem]:
    # TODO: RBAC with current_user
    return get_chat_history_with_notifications(chat_id)


@chat_router.post(
    "/chat/{chat_id}/question/answer",
    dependencies=[Depends(AuthBearer())],
    tags=["Chat"],
)
async def add_question_and_answer_handler(
    chat_id: UUID,
    question_and_answer: QuestionAndAnswer,
) -> Optional[Chat]:
    """
    Add a new question and anwser to the chat.
    """
    return add_question_and_answer(chat_id, question_and_answer)<|MERGE_RESOLUTION|>--- conflicted
+++ resolved
@@ -109,85 +109,6 @@
     return create_chat(user_id=current_user.id, chat_data=chat_data)
 
 
-<<<<<<< HEAD
-# add new question to chat
-@chat_router.post(
-    "/chat/{chat_id}/question",
-    dependencies=[
-        Depends(
-            AuthBearer(),
-        ),
-    ],
-    tags=["Chat"],
-)
-async def create_question_handler(
-    request: Request,
-    chat_question: ChatQuestion,
-    chat_id: UUID,
-    brain_id: NullableUUID
-    | UUID
-    | None = Query(..., description="The ID of the brain"),
-    current_user: UserIdentity = Depends(get_current_user),
-) -> GetChatHistoryOutput:
-    """
-    Add a new question to the chat.
-    """
-
-    chat_instance = get_chat_strategy(brain_id)
-
-    chat_instance.validate_authorization(user_id=current_user.id, brain_id=brain_id)
-
-    fallback_model = "gpt-3.5-turbo"
-    fallback_temperature = 0.1
-    fallback_max_tokens = 512
-
-    user_daily_usage = UserUsage(
-        id=current_user.id,
-        email=current_user.email,
-    )
-    user_settings = user_daily_usage.get_user_settings()
-    is_model_ok = (chat_question).model in user_settings.get("models", ["gpt-3.5-turbo"])  # type: ignore
-
-    # Retrieve chat model (temperature, max_tokens, model)
-    if (
-        not chat_question.model
-        or not chat_question.temperature
-        or not chat_question.max_tokens
-    ):
-        if brain_id:
-            brain = brain_service.get_brain_by_id(brain_id)
-            if brain:
-                fallback_model = brain.model or fallback_model
-                fallback_temperature = brain.temperature or fallback_temperature
-                fallback_max_tokens = brain.max_tokens or fallback_max_tokens
-
-        chat_question.model = chat_question.model or fallback_model
-        chat_question.temperature = chat_question.temperature or fallback_temperature
-        chat_question.max_tokens = chat_question.max_tokens or fallback_max_tokens
-
-    try:
-        check_user_requests_limit(current_user)
-        is_model_ok = (chat_question).model in user_settings.get("models", ["gpt-3.5-turbo"])  # type: ignore
-        gpt_answer_generator = chat_instance.get_answer_generator(
-            chat_id=str(chat_id),
-            model=chat_question.model if is_model_ok else "gpt-3.5-turbo",  # type: ignore
-            max_tokens=chat_question.max_tokens,
-            temperature=chat_question.temperature,
-            brain_id=str(brain_id),
-            streaming=False,
-            prompt_id=chat_question.prompt_id,
-            user_id=current_user.id,
-        )
-
-        chat_answer = gpt_answer_generator.generate_answer(chat_id, chat_question)
-
-        return chat_answer
-    except HTTPException as e:
-        raise e
-
-
-=======
->>>>>>> 8a8ea713
 # stream new question response from chat
 @chat_router.post(
     "/chat/{chat_id}/question/stream",
@@ -209,24 +130,12 @@
     chat_instance = get_chat_strategy(brain_id)
     chat_instance.validate_authorization(user_id=current_user.id, brain_id=brain_id)
 
-<<<<<<< HEAD
     user_daily_usage = UserUsage(
         id=current_user.id,
         email=current_user.email,
     )
 
     user_settings = user_daily_usage.get_user_settings()
-=======
-    # Retrieve user's OpenAI API key
-    current_user.openai_api_key = request.headers.get("Openai-Api-Key")
-    brain = Brain(id=brain_id)
-    brain_details: BrainEntity | None = None
-
-    if not current_user.openai_api_key:
-        current_user.openai_api_key = chat_instance.get_openai_api_key(
-            brain_id=brain_id, user_id=current_user.id
-        )
->>>>>>> 8a8ea713
 
     # Retrieve chat model (temperature, max_tokens, model)
     if (
@@ -255,20 +164,10 @@
         gpt_answer_generator: HeadlessQA | QABaseBrainPicking
         # TODO check if model is in the list of models available for the user
 
-<<<<<<< HEAD
-        is_model_ok = chat_question.model in user_settings.get("models", ["gpt-3.5-turbo"])  # type: ignore
         gpt_answer_generator = chat_instance.get_answer_generator(
             chat_id=str(chat_id),
-            model=chat_question.model if is_model_ok else "gpt-3.5-turbo",  # type: ignore
             max_tokens=chat_question.max_tokens,
             temperature=chat_question.temperature,  # type: ignore
-=======
-        gpt_answer_generator = chat_instance.get_answer_generator(
-            chat_id=str(chat_id),
-            max_tokens=(brain_details or chat_question).max_tokens,  # type: ignore
-            temperature=(brain_details or chat_question).temperature,  # type: ignore
-            user_openai_api_key=current_user.openai_api_key,  # pyright: ignore reportPrivateUsage=none
->>>>>>> 8a8ea713
             streaming=True,
             prompt_id=chat_question.prompt_id,
             brain_id=str(brain_id),

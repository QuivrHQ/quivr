from typing import Any, List, Optional
from uuid import UUID

from logger import get_logger
from pydantic import BaseModel
from utils.vectors import get_unique_files_from_vector_ids

from models.settings import BrainRateLimiting, CommonsDep, common_dependencies
from models.users import User

logger = get_logger(__name__)


class Brain(BaseModel):
    id: Optional[UUID] = None
    name: Optional[str] = "Default brain"
    description: Optional[str] = "This is a description"
    status: Optional[str] = "private"
    model: Optional[str] = "gpt-3.5-turbo-0613"
    temperature: Optional[float] = 0.0
    max_tokens: Optional[int] = 256
    openai_api_key: Optional[str] = None
    files: List[Any] = []
    max_brain_size = BrainRateLimiting().max_brain_size

    class Config:
        arbitrary_types_allowed = True

    @property
    def commons(self) -> CommonsDep:
        return common_dependencies()

    @property
    def brain_size(self):
        self.get_unique_brain_files()
        current_brain_size = sum(float(doc["size"]) for doc in self.files)

        return current_brain_size

    @property
    def remaining_brain_size(self):
        return (
            float(self.max_brain_size)  # pyright: ignore reportPrivateUsage=none
            - self.brain_size  # pyright: ignore reportPrivateUsage=none
        )

    @classmethod
    def create(cls, *args, **kwargs):
        commons = common_dependencies()
        return cls(
            commons=commons, *args, **kwargs  # pyright: ignore reportPrivateUsage=none
        )  # pyright: ignore reportPrivateUsage=none

    # TODO: move this to a brand new BrainService
    def get_brain_users(self):
        response = (
            self.commons["supabase"]
            .table("brains_users")
            .select("id:brain_id, *")
            .filter("brain_id", "eq", self.id)
            .execute()
        )
        return response.data

    # TODO: move this to a brand new BrainService
    def delete_user_from_brain(self, user_id):
        results = (
            self.commons["supabase"]
            .table("brains_users")
            .select("*")
            .match({"brain_id": self.id, "user_id": user_id})
            .execute()
        )

        if len(results.data) != 0:
            self.commons["supabase"].table("brains_users").delete().match(
                {"brain_id": self.id, "user_id": user_id}
            ).execute()

    def get_user_brains(self, user_id):
        return self.commons["db"].get_user_brains(user_id)

    def get_brain_for_user(self, user_id):
        return self.commons["db"].get_brain_for_user(user_id, self.id)

    def get_brain_details(self):
<<<<<<< HEAD
        return self.commons["db"].get_brain_details(self.id)
=======
        response = (
            self.commons["supabase"]
            .from_("brains")
            .select("id:brain_id, name, *")
            .filter("brain_id", "eq", self.id)
            .execute()
        )
        if response.data == []:
            return None
        return response.data[0]
>>>>>>> d6ebb00f

    def delete_brain(self, user_id):
        results = self.commons["db"].delete_brain_user_by_id(user_id, self.id)

        if len(results.data) == 0:
            return {"message": "You are not the owner of this brain."}
        else:
            self.commons["db"].delete_brain_vector(self.id)
            self.commons["db"].delete_brain_user(self.id)
            self.commons["db"].delete_brain(self.id)

    def create_brain(self):
        response = self.commons["db"].create_brain(self.name)
        self.id = response.data[0]["brain_id"]
        return response.data

    def create_brain_user(self, user_id: UUID, rights, default_brain):
        response = self.commons["db"].create_brain_user(user_id=user_id, brain_id=self.id, rights=rights, default_brain=default_brain)
        self.id = response.data[0]["brain_id"]
        return response.data

    def set_as_default_brain_for_user(self, user: User):
        old_default_brain = get_default_user_brain(user)

        if old_default_brain is not None:
            self.commons["supabase"].table("brains_users").update(
                {"default_brain": False}
            ).match({"brain_id": old_default_brain["id"], "user_id": user.id}).execute()

        self.commons["supabase"].table("brains_users").update(
            {"default_brain": True}
        ).match({"brain_id": self.id, "user_id": user.id}).execute()

    def create_brain_vector(self, vector_id, file_sha1):
        return self.commons["db"].create_brain_vector(self.id, vector_id, file_sha1)

    def get_vector_ids_from_file_sha1(self, file_sha1: str):
        return self.commons["db"].get_vector_ids_from_file_sha1(file_sha1)

    def update_brain_fields(self):
        return self.commons["db"].update_brain_fields(brain_id=self.id, brain_name=self.name)

    def update_brain_with_file(self, file_sha1: str):
        # not  used
        vector_ids = self.get_vector_ids_from_file_sha1(file_sha1)
        for vector_id in vector_ids:
            self.create_brain_vector(vector_id, file_sha1)

    def get_unique_brain_files(self):
        """
        Retrieve unique brain data (i.e. uploaded files and crawled websites).
        """

        vector_ids = self.commons["db"].get_brain_vector_ids(self.id)
        self.files = get_unique_files_from_vector_ids(vector_ids)

        return self.files

    def delete_file_from_brain(self, file_name: str):
        return self.commons["db"].delete_file_from_brain(self.id, file_name)


def get_default_user_brain(user: User):
    commons = common_dependencies()
    response = commons["db"].get_default_user_brain_id(user.id)

    logger.info("Default brain response:", response.data)
    default_brain_id = response.data[0]["brain_id"] if response.data else None

    logger.info(f"Default brain id: {default_brain_id}")

    if default_brain_id:
        brain_response = commons["db"].get_brain_by_id(default_brain_id)
        return brain_response.data[0] if brain_response.data else None


def get_default_user_brain_or_create_new(user: User) -> Brain:
    default_brain = get_default_user_brain(user)

    if default_brain:
        return Brain.create(**default_brain)
    else:
        brain = Brain.create()
        brain.create_brain()
        brain.create_brain_user(user.id, "Owner", True)
        return brain<|MERGE_RESOLUTION|>--- conflicted
+++ resolved
@@ -84,9 +84,6 @@
         return self.commons["db"].get_brain_for_user(user_id, self.id)
 
     def get_brain_details(self):
-<<<<<<< HEAD
-        return self.commons["db"].get_brain_details(self.id)
-=======
         response = (
             self.commons["supabase"]
             .from_("brains")
@@ -97,7 +94,6 @@
         if response.data == []:
             return None
         return response.data[0]
->>>>>>> d6ebb00f
 
     def delete_brain(self, user_id):
         results = self.commons["db"].delete_brain_user_by_id(user_id, self.id)

--- conflicted
+++ resolved
@@ -2,18 +2,12 @@
 import os
 from urllib.parse import parse_qs, urlparse
 
-<<<<<<< HEAD
 import tiktoken
-=======
->>>>>>> eda619f4
 from langchain_anthropic import ChatAnthropic
 from langchain_core.language_models.chat_models import BaseChatModel
 from langchain_openai import AzureChatOpenAI, ChatOpenAI
 from pydantic.v1 import SecretStr
-<<<<<<< HEAD
 from transformers import AutoTokenizer
-=======
->>>>>>> eda619f4
 
 from quivr_core.brain.info import LLMInfo
 from quivr_core.config import DefaultLLMs, LLMEndpointConfig
@@ -53,11 +47,7 @@
     @classmethod
     def from_config(cls, config: LLMEndpointConfig = LLMEndpointConfig()):
         try:
-<<<<<<< HEAD
             if config.supplier == DefaultLLMs.AZURE:
-=======
-            if config.model.startswith("azure/"):
->>>>>>> eda619f4
                 # Parse the URL
                 parsed_url = urlparse(config.llm_base_url)
                 deployment = parsed_url.path.split("/")[3]  # type: ignore
@@ -70,7 +60,7 @@
                     if config.llm_api_key
                     else None,
                     azure_endpoint=azure_endpoint,
-                    max_tokens=config.max_tokens
+                    max_tokens=config.max_tokens,
                 )
             elif config.supplier == DefaultLLMs.ANTHROPIC:
                 _llm = ChatAnthropic(
@@ -79,7 +69,7 @@
                     if config.llm_api_key
                     else None,
                     base_url=config.llm_base_url,
-                    max_tokens=config.max_tokens
+                    max_tokens=config.max_tokens,
                 )
             elif config.supplier == DefaultLLMs.OPENAI:
                 _llm = ChatOpenAI(
@@ -88,7 +78,7 @@
                     if config.llm_api_key
                     else None,
                     base_url=config.llm_base_url,
-                    max_tokens=config.max_tokens
+                    max_tokens=config.max_tokens,
                 )
             else:
                 raise ValueError(

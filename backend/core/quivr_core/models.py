--- conflicted
+++ resolved
@@ -1,8 +1,5 @@
 from datetime import datetime
-<<<<<<< HEAD
-=======
 from enum import Enum
->>>>>>> 8337af3e
 from typing import Any, Dict, Optional
 from uuid import UUID
 
@@ -98,17 +95,10 @@
     file_name: Optional[str] = None
     url: Optional[str] = None
     mime_type: str = "txt"
-<<<<<<< HEAD
-    status: str = "PROCESSING"
-    source: Optional[str] = None
-    source_link: str | None = None
-    file_size: Optional[int] = 1  # FIXME: Should not be optional @chloedia
-=======
     status: KnowledgeStatus = KnowledgeStatus.PROCESSING
     source: Optional[str] = None
     source_link: str | None = None
     file_size: int | None = None  # FIXME: Should not be optional @chloedia
->>>>>>> 8337af3e
     file_sha1: Optional[str] = None  # FIXME: Should not be optional @chloedia
     updated_at: Optional[datetime] = None
     created_at: Optional[datetime] = None

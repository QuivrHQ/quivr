[tool.poetry]
name = "quivr-core"
version = "0.0.1"
description = "Quivr core RAG package"
authors = []
readme = "README.md"
repository = "https://github.com/langchain-ai/langchain"

[tool.poetry.dependencies]
python = "^3.11"
pydantic = "^2.7.4"
langchain-core = "^0.2.10"
httpx = "^0.27.0"
faiss-cpu = { version = "^1.8.0.post1", optional = true }
langchain-community = { version = "^0.2.6", optional = true }
langchain-openai = { version = "^0.1.14", optional = true }
aiofiles = "^24.1.0"

[tool.poetry.extras]
base = ["langchain-community", "faiss-cpu", "langchain-openai"]
pdf = []


[tool.poetry.group.dev.dependencies]
mypy = "^1.10.0"
pre-commit = "^3.7.1"
ipykernel = "*"
ruff = "^0.4.8"
flake8 = "*"
flake8-black = "*"
pytest-cov = "^5.0.0"
<<<<<<< HEAD
types-aiofiles = "^24.1.0.20240626"
=======
>>>>>>> 7919c091

[tool.poetry.group.test.dependencies]
pytest-asyncio = "^0.23.7"
pytest = "^8.2.2"


[tool.mypy]
disallow_untyped_defs = true
# Remove venv skip when integrated with pre-commit
exclude = ["_static", "build", "examples", "notebooks", "venv", ".venv"]
ignore_missing_imports = true
python_version = "3.11"

[tool.ruff]
line-length = 88
exclude = [".git", "__pycache__", ".mypy_cache", ".pytest_cache"]

[tool.ruff.lint]
select = [
    "E", # pycodestyle errors
    "W", # pycodestyle warnings
    "F", # pyflakes
    "I", # isort
    "C", # flake8-comprehensions
    "B", # flake8-bugbear
]
ignore = [
    "B904",
    "B006",
    "E501", # line too long, handled by black
    "B008", # do not perform function calls in argument defaults
    "C901", # too complex
]


[tool.ruff.lint.isort]
order-by-type = true
relative-imports-order = "closest-to-furthest"
extra-standard-library = ["typing"]
section-order = [
    "future",
    "standard-library",
    "third-party",
    "first-party",
    "local-folder",
]
known-first-party = []

[tool.pytest.ini_options]
addopts = "--tb=short -ra -v"
filterwarnings = ["ignore::DeprecationWarning"]

[build-system]
requires = ["poetry-core"]
build-backend = "poetry.core.masonry.api"<|MERGE_RESOLUTION|>--- conflicted
+++ resolved
@@ -29,10 +29,6 @@
 flake8 = "*"
 flake8-black = "*"
 pytest-cov = "^5.0.0"
-<<<<<<< HEAD
-types-aiofiles = "^24.1.0.20240626"
-=======
->>>>>>> 7919c091
 
 [tool.poetry.group.test.dependencies]
 pytest-asyncio = "^0.23.7"

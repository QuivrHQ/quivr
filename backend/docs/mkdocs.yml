site_name: Quivr
extra_css:
  - css/style.css

markdown_extensions:
  - attr_list
  - admonition
  - pymdownx.details
  - pymdownx.superfences
  - md_in_html
  - toc:
      permalink: "#"

theme:
  custom_dir: overrides
  features:
    - navigation.instant
    - navigation.tabs
    - navigation.indexes
    - navigation.top
    - navigation.footer
    - toc.follow
    - content.code.copy
    - search.suggest
    - search.highlight
  name: material
  palette:
    - media: (prefers-color-scheme)
      toggle:
        icon: material/brightness-auto
        name: Switch to light mode
    - accent: purple
      media: "(prefers-color-scheme: light)"
      primary: white
      scheme: default
      toggle:
        icon: material/brightness-7
        name: Switch to dark mode
    - accent: purple
      media: "(prefers-color-scheme: dark)"
      primary: black
      scheme: slate
      toggle:
        icon: material/brightness-4
        name: Switch to system preference

plugins:
  - mkdocstrings:
      default_handler: python
      handlers:
        python:
          docstring_style: google
          options:
            show_source: false
            heading_level: 2
            separate_signature: true

nav:
  - Home:
<<<<<<< HEAD
    - index.md
    - installation.md
    - Parsers:
      - parsers/index.md
      - parsers/megaparse.md
      - parsers/simple.md
    - Vector Stores:
      - vectorstores/index.md
      - vectorstores/faiss.md
      - vectorstores/pgvector.md
    - Brain:
      - brain/index.md
      - brain/brain.md
    - Workflows:
      - workflows/index.md
      - Examples:
        - workflows/examples/chat.md
        - workflows/examples/rag_with_internet.md
    - Examples:
      - examples/index.md
=======
      - index.md
      - installation.md
      - chat.md
      - Parsers:
          - parsers/index.md
          - parsers/megaparse.md
          - parsers/simple.md
      - Vector Stores:
          - vectorstores/index.md
          - vectorstores/faiss.md
          - vectorstores/pgvector.md
      - Workflows:
          - workflows/index.md
          - Examples:
              - workflows/examples/chat.md
              - workflows/examples/rag_with_internet.md
      - Examples:
          - examples/index.md
>>>>>>> 60715bbe
  - Enterprise: https://docs.quivr.app/<|MERGE_RESOLUTION|>--- conflicted
+++ resolved
@@ -57,31 +57,12 @@
 
 nav:
   - Home:
-<<<<<<< HEAD
-    - index.md
-    - installation.md
-    - Parsers:
-      - parsers/index.md
-      - parsers/megaparse.md
-      - parsers/simple.md
-    - Vector Stores:
-      - vectorstores/index.md
-      - vectorstores/faiss.md
-      - vectorstores/pgvector.md
-    - Brain:
-      - brain/index.md
-      - brain/brain.md
-    - Workflows:
-      - workflows/index.md
-      - Examples:
-        - workflows/examples/chat.md
-        - workflows/examples/rag_with_internet.md
-    - Examples:
-      - examples/index.md
-=======
       - index.md
       - installation.md
       - chat.md
+      - Brain:
+          - brain/index.md
+          - brain/brain.md
       - Parsers:
           - parsers/index.md
           - parsers/megaparse.md
@@ -97,5 +78,4 @@
               - workflows/examples/rag_with_internet.md
       - Examples:
           - examples/index.md
->>>>>>> 60715bbe
   - Enterprise: https://docs.quivr.app/
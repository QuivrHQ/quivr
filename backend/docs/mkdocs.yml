--- conflicted
+++ resolved
@@ -60,15 +60,12 @@
       - index.md
       - installation.md
       - chat.md
-<<<<<<< HEAD
       - Storage:
           - storage/index.md
           - storage/base.md
-=======
       - Brain:
           - brain/index.md
           - brain/brain.md
->>>>>>> 101f3100
       - Parsers:
           - parsers/index.md
           - parsers/megaparse.md

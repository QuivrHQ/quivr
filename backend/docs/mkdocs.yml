site_name: Quivr
extra_css:
  - css/style.css

markdown_extensions:
  - attr_list
  - admonition
  - pymdownx.details
  - pymdownx.superfences
  - md_in_html
  - toc:
      permalink: "#"

theme:
  custom_dir: overrides
  features:
    - navigation.instant
    - navigation.tabs
    - navigation.indexes
    - navigation.top
    - navigation.footer
    - toc.follow
    - content.code.copy
    - search.suggest
    - search.highlight
  name: material
  palette:
    - media: (prefers-color-scheme)
      toggle:
        icon: material/brightness-auto
        name: Switch to light mode
    - accent: purple
      media: "(prefers-color-scheme: light)"
      primary: white
      scheme: default
      toggle:
        icon: material/brightness-7
        name: Switch to dark mode
    - accent: purple
      media: "(prefers-color-scheme: dark)"
      primary: black
      scheme: slate
      toggle:
        icon: material/brightness-4
        name: Switch to system preference

plugins:
  - mkdocstrings:
      default_handler: python
      handlers:
        python:
          docstring_style: google
          options:
            show_source: false
            heading_level: 2
            separate_signature: true

nav:
  - Home:
      - index.md
      - installation.md
      - chat.md
      - Brain:
          - brain/index.md
          - brain/brain.md
      - Parsers:
          - parsers/index.md
          - parsers/megaparse.md
          - parsers/simple.md
      - Vector Stores:
          - vectorstores/index.md
          - vectorstores/faiss.md
          - vectorstores/pgvector.md
      - Workflows:
          - workflows/index.md
          - Examples:
              - workflows/examples/chat.md
              - workflows/examples/rag_with_internet.md
      - Examples:
<<<<<<< HEAD
        - workflows/examples/chat.md
        - workflows/examples/rag_with_internet.md
    - Configuration:
      - config/index.md
      - config/base_config.md
      - config/config.md
    - Examples:
      - examples/index.md
  - Enterprise: https://docs.quivr.app/
=======
          - examples/index.md
  - Enterprise: https://docs.quivr.app/
>>>>>>> 101f3100
<|MERGE_RESOLUTION|>--- conflicted
+++ resolved
@@ -57,27 +57,23 @@
 
 nav:
   - Home:
-      - index.md
-      - installation.md
-      - chat.md
-      - Brain:
-          - brain/index.md
-          - brain/brain.md
-      - Parsers:
-          - parsers/index.md
-          - parsers/megaparse.md
-          - parsers/simple.md
-      - Vector Stores:
-          - vectorstores/index.md
-          - vectorstores/faiss.md
-          - vectorstores/pgvector.md
-      - Workflows:
-          - workflows/index.md
-          - Examples:
-              - workflows/examples/chat.md
-              - workflows/examples/rag_with_internet.md
+    - index.md
+    - installation.md
+    - chat.md
+    - Brain:
+      - brain/index.md
+      - brain/brain.md
+    - Parsers:
+      - parsers/index.md
+      - parsers/megaparse.md
+      - parsers/simple.md
+    - Vector Stores:
+      - vectorstores/index.md
+      - vectorstores/faiss.md
+      - vectorstores/pgvector.md
+    - Workflows:
+      - workflows/index.md
       - Examples:
-<<<<<<< HEAD
         - workflows/examples/chat.md
         - workflows/examples/rag_with_internet.md
     - Configuration:
@@ -86,8 +82,4 @@
       - config/config.md
     - Examples:
       - examples/index.md
-  - Enterprise: https://docs.quivr.app/
-=======
-          - examples/index.md
-  - Enterprise: https://docs.quivr.app/
->>>>>>> 101f3100
+  - Enterprise: https://docs.quivr.app/
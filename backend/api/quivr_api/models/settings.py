--- conflicted
+++ resolved
@@ -1,28 +1,13 @@
 from typing import Optional
-from urllib.parse import urlparse
 from uuid import UUID
 
-<<<<<<< HEAD
 from posthog import Posthog
 from pydantic_settings import BaseSettings, SettingsConfigDict
 from sqlalchemy import Engine
-from supabase.client import AsyncClient, Client
 
 from quivr_api.logger import get_logger
 from quivr_api.models.databases.supabase.supabase import SupabaseDB
-=======
-from langchain.embeddings.base import Embeddings
-from langchain_community.embeddings.ollama import OllamaEmbeddings
-from langchain_community.vectorstores.supabase import SupabaseVectorStore
-from langchain_openai import AzureOpenAIEmbeddings, OpenAIEmbeddings
-from posthog import Posthog
-from pydantic_settings import BaseSettings, SettingsConfigDict
-from sqlalchemy import Engine, create_engine
-from supabase.client import Client, create_client
->>>>>>> e2df8b37
-
-from quivr_api.logger import get_logger
-from quivr_api.models.databases.supabase.supabase import SupabaseDB
+from supabase.client import AsyncClient, Client
 
 logger = get_logger(__name__)
 
@@ -156,86 +141,4 @@
 _db_engine: Optional[Engine] = None
 _embedding_service = None
 
-<<<<<<< HEAD
-settings = BrainSettings()  # type: ignore
-=======
-settings = BrainSettings()
-
-
-def get_pg_database_engine():
-    global _db_engine
-    if _db_engine is None:
-        logger.info("Creating Postgres DB engine")
-        _db_engine = create_engine(
-            settings.pg_database_url,
-            pool_pre_ping=True,
-            isolation_level="AUTOCOMMIT",
-        )
-    return _db_engine
-
-
-def get_pg_database_async_engine():
-    global _db_engine
-    if _db_engine is None:
-        logger.info("Creating Postgres DB engine")
-        _db_engine = create_engine(
-            settings.pg_database_async_url,
-            connect_args={"server_settings": {"application_name": "quivr-api-async"}},
-            pool_pre_ping=True,
-            isolation_level="AUTOCOMMIT",
-        )
-    return _db_engine
-
-
-def get_supabase_client() -> Client:
-    global _supabase_client
-    if _supabase_client is None:
-        logger.info("Creating Supabase client")
-        _supabase_client = create_client(
-            settings.supabase_url, settings.supabase_service_key
-        )
-    return _supabase_client
-
-
-def get_supabase_db() -> SupabaseDB:
-    global _supabase_db
-    if _supabase_db is None:
-        logger.info("Creating Supabase DB")
-        _supabase_db = SupabaseDB(get_supabase_client())
-    return _supabase_db
-
-
-def get_embedding_client() -> Embeddings:
-    global _embedding_service
-    if settings.ollama_api_base_url:
-        embeddings = OllamaEmbeddings(
-            base_url=settings.ollama_api_base_url,
-        )  # pyright: ignore reportPrivateUsage=none
-    else:
-        if settings.azure_openai_embeddings_url:
-            # https://quivr-test.openai.azure.com/openai/deployments/embedding/embeddings?api-version=2023-05-15
-            # parse the url to get the deployment name
-            deployment = settings.azure_openai_embeddings_url.split("/")[5]
-            netloc = "https://" + urlparse(settings.azure_openai_embeddings_url).netloc
-            api_version = settings.azure_openai_embeddings_url.split("=")[1]
-            logger.debug(f"Using Azure OpenAI embeddings: {deployment}")
-            logger.debug(f"Using Azure OpenAI embeddings: {netloc}")
-            logger.debug(f"Using Azure OpenAI embeddings: {api_version}")
-            embeddings = AzureOpenAIEmbeddings(
-                azure_deployment=deployment,
-                azure_endpoint=netloc,
-                api_version=api_version,
-            )
-        else:
-            embeddings = OpenAIEmbeddings()  # pyright: ignore reportPrivateUsage=none
-    return embeddings
-
-
-def get_documents_vector_store() -> SupabaseVectorStore:
-    embeddings = get_embedding_client()
-    supabase_client: Client = get_supabase_client()
-    documents_vector_store = SupabaseVectorStore(
-        supabase_client, embeddings, table_name="vectors"
-    )
-    return documents_vector_store
->>>>>>> e2df8b37
+settings = BrainSettings()  # type: ignore
from typing import Annotated, Optional
from uuid import UUID

from fastapi import APIRouter, Depends, Query

from quivr_api.celery_config import celery
from quivr_api.logger import get_logger
from quivr_api.middlewares.auth import AuthBearer, get_current_user
from quivr_api.models.crawler import CrawlWebsite
from quivr_api.modules.brain.entity.brain_entity import RoleEnum
from quivr_api.modules.brain.service.brain_authorization_service import (
    validate_brain_authorization,
)
from quivr_api.modules.dependencies import get_service
from quivr_api.modules.knowledge.dto.inputs import CreateKnowledgeProperties
from quivr_api.modules.knowledge.service.knowledge_service import KnowledgeService
from quivr_api.modules.notification.dto.inputs import CreateNotification
from quivr_api.modules.notification.entity.notification import NotificationsStatusEnum
from quivr_api.modules.notification.service.notification_service import (
    NotificationService,
)
from quivr_api.modules.user.entity.user_identity import UserIdentity
from quivr_api.modules.user.service.user_usage import UserUsage
from quivr_api.utils.byte_size import convert_bytes

logger = get_logger(__name__)
crawl_router = APIRouter()

notification_service = NotificationService()
<<<<<<< HEAD
# knowledge_service = KnowledgeService()
knowledge_service = get_service(KnowledgeService)()
=======
KnowledgeServiceDep = Annotated[
    KnowledgeService, Depends(get_service(KnowledgeService))
]
>>>>>>> 8337af3e


@crawl_router.get("/crawl/healthz", tags=["Health"])
async def healthz():
    return {"status": "ok"}


@crawl_router.post("/crawl", dependencies=[Depends(AuthBearer())], tags=["Crawl"])
async def crawl_endpoint(
    crawl_website: CrawlWebsite,
    knowledge_service: KnowledgeServiceDep,
    bulk_id: Optional[UUID] = Query(None, description="The ID of the bulk upload"),
    brain_id: UUID = Query(..., description="The ID of the brain"),
    chat_id: Optional[UUID] = Query(None, description="The ID of the chat"),
    current_user: UserIdentity = Depends(get_current_user),
):
    """
    Crawl a website and process the crawled data.
    """

    validate_brain_authorization(
        brain_id, current_user.id, [RoleEnum.Editor, RoleEnum.Owner]
    )

    userDailyUsage = UserUsage(
        id=current_user.id,
        email=current_user.email,
    )
    userSettings = userDailyUsage.get_user_settings()

    file_size = 1000000
    remaining_free_space = userSettings.get("max_brain_size", 1000000000)

    if remaining_free_space - file_size < 0:
        message = {
            "message": f"❌ UserIdentity's brain will exceed maximum capacity with this upload. Maximum file allowed is : {convert_bytes(remaining_free_space)}",
            "type": "error",
        }
    else:
        upload_notification = notification_service.add_notification(
            CreateNotification(
                user_id=current_user.id,
                bulk_id=bulk_id,
                status=NotificationsStatusEnum.INFO,
                title=f"{crawl_website.url}",
                category="crawl",
                brain_id=str(brain_id),
            )
        )
        knowledge_to_add = CreateKnowledgeProperties(
            brain_id=brain_id,
            url=crawl_website.url,
<<<<<<< HEAD
            mime_type="html",
=======
            mime_type="application/html",
>>>>>>> 8337af3e
            source="web",
            source_link=crawl_website.url,
        )

        added_knowledge = await knowledge_service.add_knowledge(knowledge_to_add)
        logger.info(f"Knowledge {added_knowledge} added successfully")

        celery.send_task(
            "process_crawl_task",
            kwargs={
                "crawl_website_url": crawl_website.url,
                "brain_id": brain_id,
                "knowledge_id": added_knowledge.id,
                "notification_id": upload_notification.id,
            },
        )

        return {"message": "Crawl processing has started."}
    return message<|MERGE_RESOLUTION|>--- conflicted
+++ resolved
@@ -27,14 +27,9 @@
 crawl_router = APIRouter()
 
 notification_service = NotificationService()
-<<<<<<< HEAD
-# knowledge_service = KnowledgeService()
-knowledge_service = get_service(KnowledgeService)()
-=======
 KnowledgeServiceDep = Annotated[
     KnowledgeService, Depends(get_service(KnowledgeService))
 ]
->>>>>>> 8337af3e
 
 
 @crawl_router.get("/crawl/healthz", tags=["Health"])
@@ -87,11 +82,7 @@
         knowledge_to_add = CreateKnowledgeProperties(
             brain_id=brain_id,
             url=crawl_website.url,
-<<<<<<< HEAD
-            mime_type="html",
-=======
             mime_type="application/html",
->>>>>>> 8337af3e
             source="web",
             source_link=crawl_website.url,
         )

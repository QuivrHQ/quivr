--- conflicted
+++ resolved
@@ -7,12 +7,10 @@
 from pydantic import BaseModel, ConfigDict
 from quivr_api.logger import get_logger
 from quivr_api.modules.knowledge.repository.storage import Storage
-<<<<<<< HEAD
 from quivr_api.modules.notification.dto.inputs import CreateNotification
 from quivr_api.modules.notification.entity.notification import NotificationsStatusEnum
 from quivr_api.modules.notification.service.notification_service import (
     NotificationService,
-=======
 from quivr_api.modules.notification.dto.inputs import (
     CreateNotification,
     NotificationUpdatableProperties,
@@ -25,7 +23,6 @@
     SyncFileInput,
     SyncFileUpdateInput,
     SyncsActiveUpdateInput,
->>>>>>> c643157b
 )
 from quivr_api.modules.sync.entity.sync import SyncFile
 from quivr_api.modules.sync.repository.sync_files import SyncFiles
@@ -82,21 +79,14 @@
                     user_id=current_user,
                     bulk_id=bulk_id,
                     status=NotificationsStatusEnum.INFO,
-<<<<<<< HEAD
                     title=file.name,
-=======
-                    title=file["name"],
->>>>>>> c643157b
                     category="sync",
                     brain_id=str(brain_id),
                 )
             )
 
-<<<<<<< HEAD
             file.notification_id = upload_notification.id
-=======
-            file["notification_id"] = upload_notification.id
->>>>>>> c643157b
+
 
         for file in files:
             logger.info("🔥🔥🔥🔥: %s", file)
@@ -178,7 +168,6 @@
                 supported = False
                 if (existing_file and existing_file.supported) or not existing_file:
                     supported = True
-<<<<<<< HEAD
 
                     await upload_file(
                         to_upload_file,
@@ -189,9 +178,6 @@
                         file.web_view_link,
                         notification_id=file.notification_id,
                     )  # type: ignore
-=======
-                    await upload_file(to_upload_file, brain_id, current_user, bulk_id, notification_id=file["notification_id"])  # type: ignore
->>>>>>> c643157b
 
                 if existing_file:
                     # Update the existing file record
@@ -216,11 +202,7 @@
 
                     downloaded_files.append(file_name)
                 notification_service.update_notification_by_id(
-<<<<<<< HEAD
                     file.notification_id,
-=======
-                    file["notification_id"],
->>>>>>> c643157b
                     NotificationUpdatableProperties(
                         status=NotificationsStatusEnum.SUCCESS,
                         description="File downloaded successfully",
@@ -256,11 +238,7 @@
                         )
                     )
                 notification_service.update_notification_by_id(
-<<<<<<< HEAD
                     file.notification_id,
-=======
-                    file["notification_id"],
->>>>>>> c643157b
                     NotificationUpdatableProperties(
                         status=NotificationsStatusEnum.ERROR,
                         description="Error downloading file",

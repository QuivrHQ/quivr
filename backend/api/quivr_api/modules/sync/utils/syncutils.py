--- conflicted
+++ resolved
@@ -7,11 +7,7 @@
 from quivr_api.celery_config import celery
 from quivr_api.logger import get_logger
 from quivr_api.modules.brain.repository.brains_vectors import BrainsVectors
-<<<<<<< HEAD
-from quivr_api.modules.dependencies import get_supabase_async_client
-=======
 from quivr_api.modules.knowledge.dto.inputs import CreateKnowledgeProperties
->>>>>>> f8329403
 from quivr_api.modules.knowledge.repository.storage import Storage
 from quivr_api.modules.knowledge.service.knowledge_service import KnowledgeService
 from quivr_api.modules.notification.dto.inputs import (
@@ -139,34 +135,12 @@
             else io.BufferedReader(raw_data.encode("utf-8"))  # type: ignore
         )
 
-<<<<<<< HEAD
-        # TODO:
-        # check_user_limits()
-        # Upload File to S3 Storage
-        storage_path = str(brain_id) + "/" + str(file_name)
-        await upload_file_storage(client, file_data, storage_path, upsert=True)
-
-        # TODO
-        # Add knowledge and send_task
-        # knowlegge_to_add = CreateKnowledgeProperties(
-        #         brain_id=brain_id,
-        #         file_name=file.name,
-        #         mime_type= file.mime_type,
-        #         source=self.sync_cloud.name,
-        #         source_link=file.web_view_link,
-        #         file_size=sys.getsizeof(raw_data),
-        #         file_sha1=compute_sha1(raw_data.read()),
-        #     )
-
-        # await self.knowledge_service.add_knowledge(knowlegge_to_add)
-=======
         extension = os.path.splitext(file_name)[-1].lower()
         dfile = DownloadedSyncFile(
             file_name=file_name, file_data=file_data, extension=extension
         )
         logger.debug(f"Successfully downloded sync file : {dfile}")
         return dfile
->>>>>>> f8329403
 
     async def process_sync_file(
         self,

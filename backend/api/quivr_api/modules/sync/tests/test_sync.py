import asyncio
import os
from typing import List, Tuple

import pytest
import pytest_asyncio
import sqlalchemy
from sqlmodel import Session, create_engine, select

from quivr_api.celery_worker import fetch_and_store_notion_files
from quivr_api.modules.brain.entity.brain_entity import Brain
from quivr_api.modules.chat.entity.chat import Chat, ChatHistory
from quivr_api.modules.sync.repository.sync import NotionRepository
from quivr_api.modules.sync.service.sync_notion import (
<<<<<<< HEAD
    SyncNotionService,
    store_notion_pages,
)
=======
    store_notion_pages,
)
from quivr_api.modules.sync.service.sync_service import SyncNotionService
>>>>>>> 9971d2b1
from quivr_api.modules.user.entity.user_identity import User

pg_database_base_url = "postgres:postgres@localhost:54322/postgres"

TestData = Tuple[Brain, User, List[Chat], List[ChatHistory]]


@pytest.fixture(scope="session")
def event_loop(request: pytest.FixtureRequest):
    loop = asyncio.get_event_loop_policy().new_event_loop()
    yield loop
    loop.close()


@pytest_asyncio.fixture(scope="session")
async def sync_engine():
    engine = create_engine(
        "postgresql://" + pg_database_base_url,
        echo=True if os.getenv("ORM_DEBUG") else False,
        pool_pre_ping=True,
        pool_size=10,
        pool_recycle=0.1,
    )

    yield engine


@pytest_asyncio.fixture()
async def sync_session(sync_engine):
    with sync_engine.connect() as conn:
        conn.begin()
        conn.begin_nested()
        sync_session = Session(conn, expire_on_commit=False)

        @sqlalchemy.event.listens_for(sync_session, "after_transaction_end")
        def end_savepoint(session, transaction):
            if conn.closed:
                return
            if not conn.in_nested_transaction():
                conn.sync_connection.begin_nested()

        yield sync_session


def test_fetch_notion_pages():
    pass


@pytest.fixture
def search_result():
    return [
        {
            "object": "page",
            "id": "77b34b29-96f5-487c-b594-ba69cbb951c0",
            "created_time": "2024-07-29T16:58:00.000Z",
            "last_edited_time": "2024-07-30T07:46:00.000Z",
            "created_by": {
                "object": "user",
                "id": "c8de6079-cc5a-4b46-8763-04f92b33fc18",
            },
            "last_edited_by": {
                "object": "user",
                "id": "c8de6079-cc5a-4b46-8763-04f92b33fc18",
            },
            "cover": None,
            "icon": {"type": "emoji", "emoji": ":brain:"},
            "parent": {
                "type": "page_id",
                "page_id": "6df769b6-3849-4141-b61c-14f0f6d4fa43",
            },
            "archived": False,
            "in_trash": False,
            "properties": {
                "title": {
                    "id": "title",
                    "type": "title",
                    "title": [
                        {
                            "type": "text",
                            "text": {"content": "MEDDPICC", "link": None},
                            "annotations": {
                                "bold": False,
                                "italic": False,
                                "strikethrough": False,
                                "underline": False,
                                "code": False,
                                "color": "default",
                            },
                            "plain_text": "MEDDPICC",
                            "href": None,
                        }
                    ],
                }
            },
            "url": "https://www.notion.so/MEDDPICC-77b34b2996f5487cb594ba69cbb951c0",
            "public_url": None,
        }
    ]


<<<<<<< HEAD
async def test_store_notion_pages(sync_session, search_result):
=======
@pytest.fixture
def user_1(sync_session):
>>>>>>> 9971d2b1
    user_1 = (
        sync_session.exec(select(User).where(User.email == "admin@quivr.app"))
    ).one()
    return user_1


def test_store_notion_pages(sync_session, search_result, user_1):
    notion_repository = NotionRepository(sync_session)
    notion_service = SyncNotionService(notion_repository)
<<<<<<< HEAD
    sync_files = await store_notion_pages(search_result, notion_service, user_1.id)
    assert len(sync_files) == 1
=======
    sync_files = store_notion_pages(search_result, notion_service, user_1.id)
    assert len(sync_files) == 1


@pytest.mark.skip
def test_celery_notion(monkeypatch, search_result, user_1):
    def search(self, *args, **kwargs):
        return {"results": search_result, "has_more": False}

    from notion_client import Client

    monkeypatch.setattr(Client, "search", search)

    # Call the function under test
    fetch_and_store_notion_files("test", user_1.id)
>>>>>>> 9971d2b1
<|MERGE_RESOLUTION|>--- conflicted
+++ resolved
@@ -5,23 +5,14 @@
 import pytest
 import pytest_asyncio
 import sqlalchemy
-from sqlmodel import Session, create_engine, select
-
 from quivr_api.celery_worker import fetch_and_store_notion_files
 from quivr_api.modules.brain.entity.brain_entity import Brain
 from quivr_api.modules.chat.entity.chat import Chat, ChatHistory
 from quivr_api.modules.sync.repository.sync import NotionRepository
-from quivr_api.modules.sync.service.sync_notion import (
-<<<<<<< HEAD
-    SyncNotionService,
-    store_notion_pages,
-)
-=======
-    store_notion_pages,
-)
-from quivr_api.modules.sync.service.sync_service import SyncNotionService
->>>>>>> 9971d2b1
+from quivr_api.modules.sync.service.sync_notion import (SyncNotionService,
+                                                        store_notion_pages)
 from quivr_api.modules.user.entity.user_identity import User
+from sqlmodel import Session, create_engine, select
 
 pg_database_base_url = "postgres:postgres@localhost:54322/postgres"
 
@@ -121,26 +112,18 @@
     ]
 
 
-<<<<<<< HEAD
-async def test_store_notion_pages(sync_session, search_result):
-=======
 @pytest.fixture
 def user_1(sync_session):
->>>>>>> 9971d2b1
     user_1 = (
         sync_session.exec(select(User).where(User.email == "admin@quivr.app"))
     ).one()
     return user_1
 
 
-def test_store_notion_pages(sync_session, search_result, user_1):
+async def test_store_notion_pages(sync_session, search_result, user_1):
     notion_repository = NotionRepository(sync_session)
     notion_service = SyncNotionService(notion_repository)
-<<<<<<< HEAD
     sync_files = await store_notion_pages(search_result, notion_service, user_1.id)
-    assert len(sync_files) == 1
-=======
-    sync_files = store_notion_pages(search_result, notion_service, user_1.id)
     assert len(sync_files) == 1
 
 
@@ -154,5 +137,4 @@
     monkeypatch.setattr(Client, "search", search)
 
     # Call the function under test
-    fetch_and_store_notion_files("test", user_1.id)
->>>>>>> 9971d2b1
+    fetch_and_store_notion_files("test", user_1.id)
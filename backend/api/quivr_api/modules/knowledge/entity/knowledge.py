--- conflicted
+++ resolved
@@ -2,9 +2,9 @@
 from enum import Enum
 from typing import Any, Dict, List, Optional
 from uuid import UUID
+from pydantic import BaseModel
 
 from quivr_core.models import KnowledgeStatus
-from quivr_core.models import QuivrKnowledge as Knowledge
 from sqlalchemy import JSON, TIMESTAMP, Column, text
 from sqlalchemy.ext.asyncio import AsyncAttrs
 from sqlmodel import UUID as PGUUID
@@ -13,8 +13,6 @@
 from quivr_api.modules.knowledge.entity.knowledge_brain import KnowledgeBrain
 
 
-<<<<<<< HEAD
-=======
 class KnowledgeSource(str, Enum):
     LOCAL = "local"
     WEB = "web"
@@ -55,7 +53,6 @@
     metadata: Optional[Dict[str, str]] = None
 
 
->>>>>>> 9c6d998c
 class KnowledgeDB(AsyncAttrs, SQLModel, table=True):
     __tablename__ = "knowledge"  # type: ignore
 

--- conflicted
+++ resolved
@@ -213,16 +213,12 @@
                     knowledgedb, buff_reader
                 )
                 knowledgedb.source_link = storage_path
-<<<<<<< HEAD
-            if knowledge_db.brains and len(knowledge_db.brains) > 0:
-=======
                 knowledge_db = await self.repository.update_knowledge(
                     knowledge_db,
                     KnowledgeUpdate(status=KnowledgeStatus.UPLOADED),
                     autocommit=autocommit,
                 )
             if knowledge_db.brains and len(knowledge_db.brains) > 0 and process_async:
->>>>>>> 87a7116f
                 # Schedule this new knowledge to be processed
                 knowledge_db = await self.repository.update_knowledge(
                     knowledge_db,
@@ -240,6 +236,7 @@
                 knowledge_db = await self.repository.update_knowledge(
                     knowledge_db,
                     KnowledgeUpdate(status=KnowledgeStatus.UPLOADED),
+                    autocommit=autocommit,
                 )
                 return knowledge_db
 

--- conflicted
+++ resolved
@@ -5,7 +5,6 @@
 
 from fastapi import UploadFile
 from quivr_core.models import KnowledgeStatus
-from quivr_core.models import QuivrKnowledge as Knowledge
 from sqlalchemy.exc import NoResultFound
 
 from quivr_api.logger import get_logger
@@ -15,16 +14,12 @@
     CreateKnowledgeProperties,
 )
 from quivr_api.modules.knowledge.dto.outputs import DeleteKnowledgeResponse
-<<<<<<< HEAD
-from quivr_api.modules.knowledge.entity.knowledge import KnowledgeDB
-=======
 from quivr_api.modules.knowledge.entity.knowledge import (
     Knowledge,
     KnowledgeDB,
     KnowledgeSource,
     KnowledgeUpdate,
 )
->>>>>>> 9c6d998c
 from quivr_api.modules.knowledge.repository.knowledges import KnowledgeRepository
 from quivr_api.modules.knowledge.repository.storage import SupabaseS3Storage
 from quivr_api.modules.knowledge.repository.storage_interface import StorageInterface
@@ -272,14 +267,9 @@
     ) -> DeleteKnowledgeResponse:
         # TODO: fix KMS
         # REDO ALL THIS
-<<<<<<< HEAD
-        knowledge = await self.get_knowledge(knowledge_id)
-        if knowledge.brain_ids and len(knowledge.brain_ids) > 1:
-=======
         knowledge = await self.repository.get_knowledge_by_id(knowledge_id)
         km_brains = await knowledge.awaitable_attrs.brains
         if len(km_brains) > 1:
->>>>>>> 9c6d998c
             km = await self.repository.remove_knowledge_from_brain(
                 knowledge_id, brain_id
             )

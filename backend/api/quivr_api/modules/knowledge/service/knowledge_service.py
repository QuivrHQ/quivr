--- conflicted
+++ resolved
@@ -2,21 +2,13 @@
 from uuid import UUID
 
 from quivr_core.models import KnowledgeStatus
-<<<<<<< HEAD
-from quivr_core.models import QuivrKnowledge as Knowledge
 from sqlalchemy.exc import IntegrityError
-
-from quivr_api.logger import get_logger
-from quivr_api.modules.dependencies import BaseService
-from quivr_api.modules.knowledge.dto.inputs import CreateKnowledgeProperties
-=======
 
 from quivr_api.logger import get_logger
 from quivr_api.modules.dependencies import BaseService
 from quivr_api.modules.knowledge.dto.inputs import (
     CreateKnowledgeProperties,
 )
->>>>>>> c1ecefc4
 from quivr_api.modules.knowledge.dto.outputs import DeleteKnowledgeResponse
 from quivr_api.modules.knowledge.entity.knowledge import Knowledge, KnowledgeDB
 from quivr_api.modules.knowledge.repository.knowledges import KnowledgeRepository
@@ -76,17 +68,10 @@
         )
         return inserted_knowledge
 
-<<<<<<< HEAD
-    async def get_all_knowledge(
-        self, brain_id: UUID
-    ) -> List[Knowledge]:  # FIXME : @chloe use mapping
-        knowledges_models = await self.repository.get_all_knowledge_in_brain(brain_id)
-=======
     async def get_all_knowledge(self, brain_id: UUID) -> List[Knowledge]:
         brain = await self.repository.get_brain_by_id(brain_id)
 
         all_knowledges = await brain.awaitable_attrs.knowledges
->>>>>>> c1ecefc4
 
         knowledges = [
             Knowledge(

--- conflicted
+++ resolved
@@ -84,9 +84,5 @@
             response = await self.client.storage.from_("quivr").remove([storage_path])
             return response
         except Exception as e:
-<<<<<<< HEAD
             logger.error(e)
-            # raise e
-=======
-            logger.error(e)
->>>>>>> 4390d318
+            raise e

from typing import Sequence
from uuid import UUID

from asyncpg.exceptions import UniqueViolationError
from fastapi import HTTPException
from quivr_core.models import KnowledgeStatus
from sqlalchemy.exc import IntegrityError
from sqlmodel import select
from sqlmodel.ext.asyncio.session import AsyncSession

from quivr_api.logger import get_logger
from quivr_api.modules.brain.entity.brain_entity import Brain
from quivr_api.modules.dependencies import BaseRepository, get_supabase_client
from quivr_api.modules.knowledge.dto.outputs import DeleteKnowledgeResponse
from quivr_api.modules.knowledge.entity.knowledge import KnowledgeDB

logger = get_logger(__name__)


class KnowledgeRepository(BaseRepository):
    def __init__(self, session: AsyncSession):
        self.session = session
        supabase_client = get_supabase_client()
        self.db = supabase_client

    async def insert_knowledge(
        self, knowledge: KnowledgeDB, brain_id: UUID
    ) -> KnowledgeDB:
        logger.debug(f"Inserting knowledge {knowledge}")
        query = select(Brain).where(Brain.brain_id == brain_id)
        result = await self.session.exec(query)
        brain = result.first()
        if not brain:
            raise HTTPException(404, "Brain not found")
        try:
            knowledge.brains.append(brain)
            self.session.add(knowledge)
            await self.session.commit()
            await self.session.refresh(knowledge)
        except IntegrityError:
            await self.session.rollback()
            raise Exception("Integrity error while creating knowledge.")
        except Exception as e:
            await self.session.rollback()
            raise e
        return knowledge

    async def link_to_brain(
        self, knowledge_id: UUID, brain_id: UUID
    ) -> (
        KnowledgeDB
    ):  # FIXME : @amine @chloe Unused but to use later for fixing sha1 issues
        knowledge = await self.get_knowledge_by_id(knowledge_id)
        brain = await self.get_brain_by_id(brain_id)
        knowledge.brains.append(brain)
        self.session.add(knowledge)
        await self.session.commit()
        await self.session.refresh(knowledge)
        return knowledge

    async def remove_knowledge_by_id(
        self, knowledge_id: UUID
    ) -> DeleteKnowledgeResponse:
        query = select(KnowledgeDB).where(KnowledgeDB.id == knowledge_id)
        result = await self.session.exec(query)
        knowledge = result.first()

        if not knowledge:
            raise HTTPException(404, "Knowledge not found")

        await self.session.delete(knowledge)
        await self.session.commit()
        assert isinstance(knowledge.file_name, str), "file_name should be a string"
        return DeleteKnowledgeResponse(
            file_name=knowledge.file_name,
            status="deleted",
            knowledge_id=knowledge_id,
        )

    async def get_knowledge_by_id(self, knowledge_id: UUID) -> KnowledgeDB:
        query = select(KnowledgeDB).where(KnowledgeDB.id == knowledge_id)
        result = await self.session.exec(query)
        knowledge = result.first()

        if not knowledge:
            raise HTTPException(404, "Knowledge not found")

        return knowledge

    async def get_brain_by_id(self, brain_id: UUID) -> Brain:
        # Get all knowledge_id in a brain
        query = select(Brain).where(Brain.brain_id == brain_id)
        result = await self.session.exec(query)
        brain = result.first()
        if not brain:
            raise HTTPException(404, "Knowledge not found")
        return brain

    async def remove_brain_all_knowledge(self, brain_id) -> int:
        """
        Remove all knowledge in a brain
        Args:
            brain_id (UUID): The id of the brain
        """
        brain = await self.get_brain_by_id(brain_id)
        all_knowledge = await brain.awaitable_attrs.knowledges
        knowledge_to_delete_list = [
            knowledge.knowledge.source_link
            for knowledge in all_knowledge
            if knowledge.source == "local"
        ]

        if knowledge_to_delete_list:
            # FIXME: Can we bypass db ? @Amine
            self.db.storage.from_("quivr").remove(knowledge_to_delete_list)

        for item in all_knowledge:
            await self.session.delete(item)
        await self.session.commit()
        return len(knowledge_to_delete_list)

    async def update_status_knowledge(
        self, knowledge_id: UUID, status: KnowledgeStatus
    ) -> KnowledgeDB | None:
        query = select(KnowledgeDB).where(KnowledgeDB.id == knowledge_id)
        result = await self.session.exec(query)
        knowledge = result.first()

        if not knowledge:
            return None

        knowledge.status = status
        self.session.add(knowledge)
        await self.session.commit()
        await self.session.refresh(knowledge)

        return knowledge

<<<<<<< HEAD
    async def update_file_sha1_knowledge(
        self, knowledge_id: UUID, file_sha1: str
    ) -> KnowledgeDB | None:
=======
    async def update_source_link_knowledge(
        self, knowledge_id: UUID, source_link: str
    ) -> KnowledgeDB:
>>>>>>> c1ecefc4
        query = select(KnowledgeDB).where(KnowledgeDB.id == knowledge_id)
        result = await self.session.exec(query)
        knowledge = result.first()

        if not knowledge:
<<<<<<< HEAD
            return None

        try:
            knowledge.file_sha1 = file_sha1
            self.session.add(knowledge)
            await self.session.commit()
            await self.session.refresh(knowledge)
            return knowledge
        except (UniqueViolationError, IntegrityError, Exception):
            await self.session.rollback()
            raise FileExistsError(
                f"File {knowledge_id} already exists maybe under another file_name"
            )
=======
            raise HTTPException(404, "Knowledge not found")

        knowledge.source_link = source_link
        self.session.add(knowledge)
        await self.session.commit()
        await self.session.refresh(knowledge)

        return knowledge
>>>>>>> c1ecefc4

    async def get_all_knowledge(self) -> Sequence[KnowledgeDB]:
        query = select(KnowledgeDB)
        result = await self.session.exec(query)
        return result.all()<|MERGE_RESOLUTION|>--- conflicted
+++ resolved
@@ -136,21 +136,31 @@
 
         return knowledge
 
-<<<<<<< HEAD
-    async def update_file_sha1_knowledge(
-        self, knowledge_id: UUID, file_sha1: str
-    ) -> KnowledgeDB | None:
-=======
     async def update_source_link_knowledge(
         self, knowledge_id: UUID, source_link: str
     ) -> KnowledgeDB:
->>>>>>> c1ecefc4
         query = select(KnowledgeDB).where(KnowledgeDB.id == knowledge_id)
         result = await self.session.exec(query)
         knowledge = result.first()
 
         if not knowledge:
-<<<<<<< HEAD
+            raise HTTPException(404, "Knowledge not found")
+
+        knowledge.source_link = source_link
+        self.session.add(knowledge)
+        await self.session.commit()
+        await self.session.refresh(knowledge)
+
+        return knowledge
+
+    async def update_file_sha1_knowledge(
+        self, knowledge_id: UUID, file_sha1: str
+    ) -> KnowledgeDB | None:
+        query = select(KnowledgeDB).where(KnowledgeDB.id == knowledge_id)
+        result = await self.session.exec(query)
+        knowledge = result.first()
+
+        if not knowledge:
             return None
 
         try:
@@ -164,16 +174,6 @@
             raise FileExistsError(
                 f"File {knowledge_id} already exists maybe under another file_name"
             )
-=======
-            raise HTTPException(404, "Knowledge not found")
-
-        knowledge.source_link = source_link
-        self.session.add(knowledge)
-        await self.session.commit()
-        await self.session.refresh(knowledge)
-
-        return knowledge
->>>>>>> c1ecefc4
 
     async def get_all_knowledge(self) -> Sequence[KnowledgeDB]:
         query = select(KnowledgeDB)

import datetime
import os
from uuid import UUID, uuid4

from quivr_core.chat import ChatHistory as ChatHistoryCore
from quivr_core.config import LLMEndpointConfig, RAGConfig
from quivr_core.llm.llm_endpoint import LLMEndpoint
from quivr_core.models import ParsedRAGResponse, RAGResponseMetadata
from quivr_core.quivr_rag import QuivrQARAG
<<<<<<< HEAD

from quivr_api.logger import get_logger
from quivr_api.models.settings import settings
=======
from .utils import generate_source

from quivr_api.logger import get_logger
from quivr_api.models.settings import (
    get_embedding_client,
    get_supabase_client,
)
>>>>>>> e2df8b37
from quivr_api.modules.brain.entity.brain_entity import BrainEntity
from quivr_api.modules.brain.service.brain_service import BrainService
from quivr_api.modules.brain.service.utils.format_chat_history import (
    format_chat_history,
)
<<<<<<< HEAD
from quivr_api.modules.chat.controller.chat.utils import (
    compute_cost,
    find_model_and_generate_metadata,
    update_user_usage,
)
from quivr_api.modules.chat.dto.inputs import CreateChatHistory
from quivr_api.modules.chat.dto.outputs import GetChatHistoryOutput
from quivr_api.modules.chat.service.chat_service import ChatService
from quivr_api.modules.dependencies import (
    get_embedding_client,
    get_supabase_client,
    settings,
)
from quivr_api.modules.knowledge.service.knowledge_service import KnowledgeService
from quivr_api.modules.prompt.entity.prompt import Prompt
from quivr_api.modules.prompt.service.prompt_service import PromptService
from quivr_api.modules.user.entity.user_identity import UserIdentity
from quivr_api.modules.user.service.user_usage import UserUsage
from quivr_api.vector.service.vector_service import VectorService
=======
from quivr_api.modules.chat.dto.inputs import CreateChatHistory
from quivr_api.modules.chat.dto.outputs import GetChatHistoryOutput
from quivr_api.modules.chat.service.chat_service import ChatService
from quivr_api.modules.knowledge.repository.knowledges import KnowledgeRepository
from quivr_api.modules.models.service.model_service import ModelService
from quivr_api.modules.prompt.entity.prompt import Prompt
from quivr_api.modules.prompt.service.prompt_service import PromptService
from quivr_api.modules.user.entity.user_identity import UserIdentity
>>>>>>> e2df8b37
from quivr_api.vectorstore.supabase import CustomSupabaseVectorStore


logger = get_logger(__name__)


class RAGService:
    def __init__(
        self,
        current_user: UserIdentity,
        brain: BrainEntity,
        chat_id: UUID,
        brain_service: BrainService,
        prompt_service: PromptService,
        chat_service: ChatService,
<<<<<<< HEAD
        knowledge_service: KnowledgeService,
        vector_service: VectorService,
=======
        knowledge_service: KnowledgeRepository,
        model_service: ModelService,
>>>>>>> e2df8b37
    ):
        # Services
        self.brain_service = brain_service
        self.prompt_service = prompt_service
        self.chat_service = chat_service
        self.knowledge_service = knowledge_service
<<<<<<< HEAD
        self.vector_service = vector_service
=======
        self.model_service = model_service
>>>>>>> e2df8b37

        # Base models
        self.current_user = current_user
        self.chat_id = chat_id
        self.brain = brain
        self.prompt = self.get_brain_prompt(self.brain)

        # check at init time
        self.model_to_use = brain.model
        assert self.model_to_use is not None

    def get_brain_prompt(self, brain: BrainEntity) -> Prompt | None:
        return (
            self.prompt_service.get_prompt_by_id(brain.prompt_id)
            if brain.prompt_id
            else None
        )

    def _build_chat_history(
        self,
        history: list[GetChatHistoryOutput],
    ) -> ChatHistoryCore:
        transformed_history = format_chat_history(history)
        chat_history = ChatHistoryCore(
            brain_id=self.brain.brain_id, chat_id=self.chat_id
        )

        [chat_history.append(m) for m in transformed_history]
        return chat_history

    async def _build_rag_config(self) -> RAGConfig:
        model = await self.model_service.get_model(self.model_to_use)  # type: ignore
        api_key = os.getenv(model.env_variable_name, "not-defined")

        rag_config = RAGConfig(
            llm_config=LLMEndpointConfig(
                model=self.model_to_use,  # type: ignore
                llm_base_url=model.endpoint_url,
                llm_api_key=api_key,
                temperature=(LLMEndpointConfig.model_fields["temperature"].default),
                max_input=model.max_input,
                max_tokens=model.max_output,
            ),
            prompt=self.prompt.content if self.prompt else None,
        )
        return rag_config

    def get_llm(self, rag_config: RAGConfig):
        return LLMEndpoint.from_config(rag_config.llm_config)

    def create_vector_store(
        self, brain_id: UUID, max_input: int
    ) -> CustomSupabaseVectorStore:
        supabase_client = get_supabase_client()
        embeddings = get_embedding_client()
        return CustomSupabaseVectorStore(
            supabase_client,
            embeddings,
            table_name="vectors",
            brain_id=brain_id,
            max_input=max_input,
            vector_service=self.vector_service,
        )

    def save_answer(self, question: str, answer: ParsedRAGResponse):
        metadata = answer.metadata.model_dump() if answer.metadata else {}
        metadata["snippet_color"] = self.brain.snippet_color if self.brain else None
        metadata["snippet_emoji"] = self.brain.snippet_emoji if self.brain else None
        logger.info(f"Saving answer with metadata: {metadata}")
        return self.chat_service.update_chat_history(
            CreateChatHistory(
                **{
                    "chat_id": self.chat_id,
                    "user_message": question,
                    "assistant": answer.answer,
                    "brain_id": self.brain.brain_id,
                    # TODO: prompt_id should always be not None
                    "prompt_id": self.prompt.id if self.prompt else None,
                    "metadata": metadata,
                }
            )
        )

    async def generate_answer(
        self,
        question: str,
    ):
        logger.info(
            f"Creating question for chat {self.chat_id} with brain {self.brain.brain_id} "
        )
        rag_config = await self._build_rag_config()
        logger.debug(f"generate_answer with config : {rag_config.model_dump()}")
        history = await self.chat_service.get_chat_history(self.chat_id)
        # Get list of files
        list_files = await self.knowledge_service.get_all_knowledge(self.brain.brain_id)
        # Build RAG dependencies to inject
        vector_store = self.create_vector_store(
            self.brain.brain_id, rag_config.llm_config.max_input
        )
        llm = self.get_llm(rag_config)
        # Initialize the RAG pipline
        rag_pipeline = QuivrQARAG(
            rag_config=rag_config, llm=llm, vector_store=vector_store
        )
        #  Format the history, sanitize the input
        chat_history = self._build_chat_history(history)

        parsed_response = rag_pipeline.answer(question, chat_history, list_files)

        # Save the answer to db
        new_chat_entry = self.save_answer(question, parsed_response)

        # Format output to be correct
        metadata = parsed_response.metadata.model_dump() if parsed_response.metadata else {}
        metadata["snippet_color"] = self.brain.snippet_color if self.brain else None
        metadata["snippet_emoji"] = self.brain.snippet_emoji if self.brain else None
        return GetChatHistoryOutput(
            **{
                "chat_id": self.chat_id,
                "user_message": question,
                "assistant": parsed_response.answer,
                "message_time": new_chat_entry.message_time,
                "prompt_title": (self.prompt.title if self.prompt else None),
                "brain_name": self.brain.name if self.brain else None,
                "message_id": new_chat_entry.message_id,
                "brain_id": str(self.brain.brain_id) if self.brain else None,
                "metadata": metadata,
            }
        )

    async def generate_answer_stream(
        self,
        question: str,
    ):
        logger.info(
            f"Creating question for chat {self.chat_id} with brain {self.brain.brain_id} "
        )
        # Build the rag config
        rag_config = await self._build_rag_config()
        # Get chat history
        history = await self.chat_service.get_chat_history(self.chat_id)
        #  Format the history, sanitize the input
        chat_history = self._build_chat_history(history)

        # Get list of files urls
        list_files = await self.knowledge_service.get_all_knowledge(self.brain.brain_id)
        llm = self.get_llm(rag_config)
        vector_store = self.create_vector_store(
            self.brain.brain_id, rag_config.llm_config.max_input
        )
        # Initialize the rag pipline
        rag_pipeline = QuivrQARAG(
            rag_config=rag_config, llm=llm, vector_store=vector_store
        )

        full_answer = ""

        metadata = {}
        metadata["snippet_color"] = self.brain.snippet_color if self.brain else None
        metadata["snippet_emoji"] = self.brain.snippet_emoji if self.brain else None
        message_metadata = {
            "chat_id": self.chat_id,
            "message_id": uuid4(),  # do we need it ?,
            "user_message": question,  # TODO: define result
            "message_time": datetime.datetime.now(),  # TODO: define result
            "prompt_title": (self.prompt.title if self.prompt else ""),
            "brain_name": self.brain.name if self.brain else None,
            "brain_id": self.brain.brain_id if self.brain else None,
        }

        async for response in rag_pipeline.answer_astream(
            question, chat_history, list_files
        ):
            # Format output to be correct servicedf;j
            if not response.last_chunk:
                streamed_chat_history = GetChatHistoryOutput(
                    assistant=response.answer,
                    metadata=response.metadata.model_dump(),
                    **message_metadata,
                )
                if streamed_chat_history.metadata:
                    streamed_chat_history.metadata["snippet_color"] = self.brain.snippet_color if self.brain else None
                    streamed_chat_history.metadata["snippet_emoji"] = self.brain.snippet_emoji if self.brain else None
                full_answer += response.answer
                yield f"data: {streamed_chat_history.model_dump_json()}"

        # For last chunk  parse the sources, and the full answer
        streamed_chat_history = GetChatHistoryOutput(
            assistant=response.answer,
            metadata=response.metadata.model_dump(),
            **message_metadata,
        )
        if streamed_chat_history.metadata:
            streamed_chat_history.metadata["snippet_color"] = self.brain.snippet_color if self.brain else None
            streamed_chat_history.metadata["snippet_emoji"] = self.brain.snippet_emoji if self.brain else None

        sources_urls = generate_source(
            response.metadata.sources,
            self.brain.brain_id,
            (
                streamed_chat_history.metadata["citations"]
                if streamed_chat_history.metadata
                else None
            ),
        )
        if streamed_chat_history.metadata:
            streamed_chat_history.metadata["sources"] = sources_urls

        self.save_answer(
            question,
            ParsedRAGResponse(
                answer=full_answer,
                metadata=RAGResponseMetadata(**streamed_chat_history.metadata),
            ),
        )
        yield f"data: {streamed_chat_history.model_dump_json()}"<|MERGE_RESOLUTION|>--- conflicted
+++ resolved
@@ -7,29 +7,12 @@
 from quivr_core.llm.llm_endpoint import LLMEndpoint
 from quivr_core.models import ParsedRAGResponse, RAGResponseMetadata
 from quivr_core.quivr_rag import QuivrQARAG
-<<<<<<< HEAD
 
 from quivr_api.logger import get_logger
-from quivr_api.models.settings import settings
-=======
-from .utils import generate_source
-
-from quivr_api.logger import get_logger
-from quivr_api.models.settings import (
-    get_embedding_client,
-    get_supabase_client,
-)
->>>>>>> e2df8b37
 from quivr_api.modules.brain.entity.brain_entity import BrainEntity
 from quivr_api.modules.brain.service.brain_service import BrainService
 from quivr_api.modules.brain.service.utils.format_chat_history import (
     format_chat_history,
-)
-<<<<<<< HEAD
-from quivr_api.modules.chat.controller.chat.utils import (
-    compute_cost,
-    find_model_and_generate_metadata,
-    update_user_usage,
 )
 from quivr_api.modules.chat.dto.inputs import CreateChatHistory
 from quivr_api.modules.chat.dto.outputs import GetChatHistoryOutput
@@ -37,26 +20,15 @@
 from quivr_api.modules.dependencies import (
     get_embedding_client,
     get_supabase_client,
-    settings,
 )
 from quivr_api.modules.knowledge.service.knowledge_service import KnowledgeService
 from quivr_api.modules.prompt.entity.prompt import Prompt
 from quivr_api.modules.prompt.service.prompt_service import PromptService
 from quivr_api.modules.user.entity.user_identity import UserIdentity
-from quivr_api.modules.user.service.user_usage import UserUsage
 from quivr_api.vector.service.vector_service import VectorService
-=======
-from quivr_api.modules.chat.dto.inputs import CreateChatHistory
-from quivr_api.modules.chat.dto.outputs import GetChatHistoryOutput
-from quivr_api.modules.chat.service.chat_service import ChatService
-from quivr_api.modules.knowledge.repository.knowledges import KnowledgeRepository
-from quivr_api.modules.models.service.model_service import ModelService
-from quivr_api.modules.prompt.entity.prompt import Prompt
-from quivr_api.modules.prompt.service.prompt_service import PromptService
-from quivr_api.modules.user.entity.user_identity import UserIdentity
->>>>>>> e2df8b37
 from quivr_api.vectorstore.supabase import CustomSupabaseVectorStore
 
+from .utils import generate_source
 
 logger = get_logger(__name__)
 
@@ -70,24 +42,15 @@
         brain_service: BrainService,
         prompt_service: PromptService,
         chat_service: ChatService,
-<<<<<<< HEAD
         knowledge_service: KnowledgeService,
         vector_service: VectorService,
-=======
-        knowledge_service: KnowledgeRepository,
-        model_service: ModelService,
->>>>>>> e2df8b37
     ):
         # Services
         self.brain_service = brain_service
         self.prompt_service = prompt_service
         self.chat_service = chat_service
         self.knowledge_service = knowledge_service
-<<<<<<< HEAD
         self.vector_service = vector_service
-=======
-        self.model_service = model_service
->>>>>>> e2df8b37
 
         # Base models
         self.current_user = current_user
@@ -201,7 +164,9 @@
         new_chat_entry = self.save_answer(question, parsed_response)
 
         # Format output to be correct
-        metadata = parsed_response.metadata.model_dump() if parsed_response.metadata else {}
+        metadata = (
+            parsed_response.metadata.model_dump() if parsed_response.metadata else {}
+        )
         metadata["snippet_color"] = self.brain.snippet_color if self.brain else None
         metadata["snippet_emoji"] = self.brain.snippet_emoji if self.brain else None
         return GetChatHistoryOutput(
@@ -269,8 +234,12 @@
                     **message_metadata,
                 )
                 if streamed_chat_history.metadata:
-                    streamed_chat_history.metadata["snippet_color"] = self.brain.snippet_color if self.brain else None
-                    streamed_chat_history.metadata["snippet_emoji"] = self.brain.snippet_emoji if self.brain else None
+                    streamed_chat_history.metadata["snippet_color"] = (
+                        self.brain.snippet_color if self.brain else None
+                    )
+                    streamed_chat_history.metadata["snippet_emoji"] = (
+                        self.brain.snippet_emoji if self.brain else None
+                    )
                 full_answer += response.answer
                 yield f"data: {streamed_chat_history.model_dump_json()}"
 
@@ -281,8 +250,12 @@
             **message_metadata,
         )
         if streamed_chat_history.metadata:
-            streamed_chat_history.metadata["snippet_color"] = self.brain.snippet_color if self.brain else None
-            streamed_chat_history.metadata["snippet_emoji"] = self.brain.snippet_emoji if self.brain else None
+            streamed_chat_history.metadata["snippet_color"] = (
+                self.brain.snippet_color if self.brain else None
+            )
+            streamed_chat_history.metadata["snippet_emoji"] = (
+                self.brain.snippet_emoji if self.brain else None
+            )
 
         sources_urls = generate_source(
             response.metadata.sources,
@@ -300,7 +273,9 @@
             question,
             ParsedRAGResponse(
                 answer=full_answer,
-                metadata=RAGResponseMetadata(**streamed_chat_history.metadata),
+                metadata=RAGResponseMetadata.model_validate(
+                    streamed_chat_history.metadata
+                ),
             ),
         )
         yield f"data: {streamed_chat_history.model_dump_json()}"
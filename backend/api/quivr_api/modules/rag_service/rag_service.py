import datetime
from uuid import UUID, uuid4

from quivr_core.chat import ChatHistory as ChatHistoryCore
from quivr_core.config import LLMEndpointConfig, RAGConfig
from quivr_core.llm.llm_endpoint import LLMEndpoint
from quivr_core.models import ParsedRAGResponse, RAGResponseMetadata
from quivr_core.quivr_rag import QuivrQARAG

from quivr_api.logger import get_logger
<<<<<<< HEAD
=======
from quivr_api.models.settings import (
    get_embedding_client,
    get_supabase_client,
    settings,
)
>>>>>>> 8337af3e
from quivr_api.modules.brain.entity.brain_entity import BrainEntity
from quivr_api.modules.brain.service.brain_service import BrainService
from quivr_api.modules.brain.service.utils.format_chat_history import (
    format_chat_history,
)
from quivr_api.modules.chat.controller.chat.utils import (
    compute_cost,
    find_model_and_generate_metadata,
    update_user_usage,
)
from quivr_api.modules.chat.dto.inputs import CreateChatHistory
from quivr_api.modules.chat.dto.outputs import GetChatHistoryOutput
from quivr_api.modules.chat.service.chat_service import ChatService
<<<<<<< HEAD
from quivr_api.modules.dependencies import (get_embedding_client,
                                            get_supabase_client, settings)
from quivr_api.modules.knowledge.service.knowledge_service import \
    KnowledgeService
=======
from quivr_api.modules.knowledge.service.knowledge_service import KnowledgeService
>>>>>>> 8337af3e
from quivr_api.modules.prompt.entity.prompt import Prompt
from quivr_api.modules.prompt.service.prompt_service import PromptService
from quivr_api.modules.user.entity.user_identity import UserIdentity
from quivr_api.modules.user.service.user_usage import UserUsage
from quivr_api.vector.service.vector_service import VectorService
from quivr_api.vectorstore.supabase import CustomSupabaseVectorStore

from .utils import generate_source

logger = get_logger(__name__)


class RAGService:
    def __init__(
        self,
        current_user: UserIdentity,
        brain_id: UUID | None,
        chat_id: UUID,
        brain_service: BrainService,
        prompt_service: PromptService,
        chat_service: ChatService,
        knowledge_service: KnowledgeService,
<<<<<<< HEAD
        vector_service: VectorService
=======
>>>>>>> 8337af3e
    ):
        # Services
        self.brain_service = brain_service
        self.prompt_service = prompt_service
        self.chat_service = chat_service
        self.knowledge_service = knowledge_service
        self.vector_service = vector_service

        # Base models
        self.current_user = current_user
        self.chat_id = chat_id
        self.brain = self.get_or_create_brain(brain_id, self.current_user.id)
        self.prompt = self.get_brain_prompt(self.brain)

        # check at init time
        self.model_to_use = self.check_and_update_user_usage(
            self.current_user, self.brain
        )

    def get_brain_prompt(self, brain: BrainEntity) -> Prompt | None:
        return (
            self.prompt_service.get_prompt_by_id(brain.prompt_id)
            if brain.prompt_id
            else None
        )

    def _build_chat_history(
        self,
        history: list[GetChatHistoryOutput],
    ) -> ChatHistoryCore:
        transformed_history = format_chat_history(history)
        chat_history = ChatHistoryCore(
            brain_id=self.brain.brain_id, chat_id=self.chat_id
        )

        [chat_history.append(m) for m in transformed_history]
        return chat_history

    def _build_rag_config(self) -> RAGConfig:
        ollama_url = (
            settings.ollama_api_base_url
            if settings.ollama_api_base_url
            and self.model_to_use.name.startswith("ollama")
            else None
        )

        rag_config = RAGConfig(
            llm_config=LLMEndpointConfig(
                model=self.model_to_use.name,
                llm_base_url=ollama_url,
                llm_api_key="abc-123" if ollama_url else None,
                temperature=(
                    self.brain.temperature
                    if self.brain.temperature
                    else LLMEndpointConfig.model_fields["temperature"].default
                ),
                max_input=self.model_to_use.max_input,
                max_tokens=(
                    self.brain.max_tokens
                    if self.brain.max_tokens
                    else LLMEndpointConfig.model_fields["max_tokens"].default
                ),
            ),
            prompt=self.prompt.content if self.prompt else None,
        )
        return rag_config

    def get_llm(self, rag_config: RAGConfig):
        return LLMEndpoint.from_config(rag_config.llm_config)

    def get_or_create_brain(self, brain_id: UUID | None, user_id: UUID) -> BrainEntity:
        brain = None
        if brain_id is not None:
            brain = self.brain_service.get_brain_details(brain_id, user_id)

        # TODO: Create if doesn't exist
        assert brain

        if brain.integration:
            # TODO: entity should be UUID
            assert brain.integration.user_id == str(user_id)
        return brain

    def check_and_update_user_usage(self, user: UserIdentity, brain: BrainEntity):
        """Check user limits and raises if user reached his limits:
        1. Raise if one of the conditions :
           - User doesn't have access to brains
           - Model of brain is not is user_settings.models
           - Latest sum_30d(user_daily_user) < user_settings.max_monthly_usage
           - Check sum(user_settings.daily_user_count)+ model_price <  user_settings.monthly_chat_credits
        2. Updates user usage
        """
        # TODO(@aminediro) : THIS is bug prone, should retrieve it from DB here
        user_usage = UserUsage(id=user.id, email=user.email)
        user_settings = user_usage.get_user_settings()
        all_models = user_usage.get_models()

        # TODO(@aminediro): refactor this function
        model_to_use = find_model_and_generate_metadata(
            brain.model,
            user_settings,
            all_models,
        )
        cost = compute_cost(model_to_use, all_models)
        # Raises HTTP if user usage exceeds limits
        update_user_usage(user_usage, user_settings, cost)  # noqa: F821
        return model_to_use

    def create_vector_store(
        self, brain_id: UUID, max_input: int
    ) -> CustomSupabaseVectorStore:
        supabase_client = get_supabase_client()
        embeddings = get_embedding_client()
        return CustomSupabaseVectorStore(
            supabase_client,
            embeddings,
            table_name="vectors",
            brain_id=brain_id,
            max_input=max_input,
            vector_service= self.vector_service
        )

    def save_answer(self, question: str, answer: ParsedRAGResponse):
        return self.chat_service.update_chat_history(
            CreateChatHistory(
                **{
                    "chat_id": self.chat_id,
                    "user_message": question,
                    "assistant": answer.answer,
                    "brain_id": self.brain.brain_id,
                    # TODO: prompt_id should always be not None
                    "prompt_id": self.prompt.id if self.prompt else None,
                    "metadata": answer.metadata.model_dump() if answer.metadata else {},
                }
            )
        )

    async def generate_answer(
        self,
        question: str,
    ):
        logger.info(
            f"Creating question for chat {self.chat_id} with brain {self.brain.brain_id} "
        )
        rag_config = self._build_rag_config()
        logger.debug(f"generate_answer with config : {rag_config.model_dump()}")
        history = await self.chat_service.get_chat_history(self.chat_id)
        # Get list of files
        list_files = await self.knowledge_service.get_all_knowledge(self.brain.brain_id)
        # Build RAG dependencies to inject
        vector_store = self.create_vector_store(
            self.brain.brain_id, rag_config.llm_config.max_input
        )
        llm = self.get_llm(rag_config)
        # Initialize the RAG pipline
        rag_pipeline = QuivrQARAG(
            rag_config=rag_config, llm=llm, vector_store=vector_store
        )
        #  Format the history, sanitize the input
        chat_history = self._build_chat_history(history)

        parsed_response = rag_pipeline.answer(question, chat_history, list_files)

        # Save the answer to db
        new_chat_entry = self.save_answer(question, parsed_response)

        # Format output to be correct
        return GetChatHistoryOutput(
            **{
                "chat_id": self.chat_id,
                "user_message": question,
                "assistant": parsed_response.answer,
                "message_time": new_chat_entry.message_time,
                "prompt_title": (self.prompt.title if self.prompt else None),
                "brain_name": self.brain.name if self.brain else None,
                "message_id": new_chat_entry.message_id,
                "brain_id": str(self.brain.brain_id) if self.brain else None,
                "metadata": (
                    parsed_response.metadata.model_dump()
                    if parsed_response.metadata
                    else {}
                ),
            }
        )

    async def generate_answer_stream(
        self,
        question: str,
    ):
        logger.info(
            f"Creating question for chat {self.chat_id} with brain {self.brain.brain_id} "
        )
        # Build the rag config
        rag_config = self._build_rag_config()
        # Get chat history
        history = await self.chat_service.get_chat_history(self.chat_id)
        #  Format the history, sanitize the input
        chat_history = self._build_chat_history(history)

        # Get list of files urls
<<<<<<< HEAD
=======
        # TODO: Why do we get ALL the files ?
>>>>>>> 8337af3e
        list_files = await self.knowledge_service.get_all_knowledge(self.brain.brain_id)
        llm = self.get_llm(rag_config)
        vector_store = self.create_vector_store(
            self.brain.brain_id, rag_config.llm_config.max_input
        )
        # Initialize the rag pipline
        rag_pipeline = QuivrQARAG(
            rag_config=rag_config, llm=llm, vector_store=vector_store
        )

        full_answer = ""

        message_metadata = {
            "chat_id": self.chat_id,
            "message_id": uuid4(),  # do we need it ?,
            "user_message": question,  # TODO: define result
            "message_time": datetime.datetime.now(),  # TODO: define result
            "prompt_title": (self.prompt.title if self.prompt else ""),
            "brain_name": self.brain.name if self.brain else None,
            "brain_id": self.brain.brain_id if self.brain else None,
        }

        async for response in rag_pipeline.answer_astream(
            question, chat_history, list_files
        ):
            # Format output to be correct servicedf;j
            if not response.last_chunk:
                streamed_chat_history = GetChatHistoryOutput(
                    assistant=response.answer,
                    metadata=response.metadata.model_dump(),
                    **message_metadata,
                )
                full_answer += response.answer
                yield f"data: {streamed_chat_history.model_dump_json()}"

        # For last chunk  parse the sources, and the full answer
        streamed_chat_history = GetChatHistoryOutput(
            assistant=response.answer,
            metadata=response.metadata.model_dump(),
            **message_metadata,
        )

        sources_urls = generate_source(
            response.metadata.sources,
            self.brain.brain_id,
            (
                streamed_chat_history.metadata["citations"]
                if streamed_chat_history.metadata
                else None
            ),
        )
        if streamed_chat_history.metadata:
            streamed_chat_history.metadata["sources"] = sources_urls

        self.save_answer(
            question,
            ParsedRAGResponse(
                answer=full_answer,
                metadata=RAGResponseMetadata(**streamed_chat_history.metadata),
            ),
        )
        yield f"data: {streamed_chat_history.model_dump_json()}"<|MERGE_RESOLUTION|>--- conflicted
+++ resolved
@@ -8,14 +8,7 @@
 from quivr_core.quivr_rag import QuivrQARAG
 
 from quivr_api.logger import get_logger
-<<<<<<< HEAD
-=======
-from quivr_api.models.settings import (
-    get_embedding_client,
-    get_supabase_client,
-    settings,
-)
->>>>>>> 8337af3e
+from quivr_api.models.settings import settings
 from quivr_api.modules.brain.entity.brain_entity import BrainEntity
 from quivr_api.modules.brain.service.brain_service import BrainService
 from quivr_api.modules.brain.service.utils.format_chat_history import (
@@ -29,14 +22,12 @@
 from quivr_api.modules.chat.dto.inputs import CreateChatHistory
 from quivr_api.modules.chat.dto.outputs import GetChatHistoryOutput
 from quivr_api.modules.chat.service.chat_service import ChatService
-<<<<<<< HEAD
-from quivr_api.modules.dependencies import (get_embedding_client,
-                                            get_supabase_client, settings)
-from quivr_api.modules.knowledge.service.knowledge_service import \
-    KnowledgeService
-=======
+from quivr_api.modules.dependencies import (
+    get_embedding_client,
+    get_supabase_client,
+    settings,
+)
 from quivr_api.modules.knowledge.service.knowledge_service import KnowledgeService
->>>>>>> 8337af3e
 from quivr_api.modules.prompt.entity.prompt import Prompt
 from quivr_api.modules.prompt.service.prompt_service import PromptService
 from quivr_api.modules.user.entity.user_identity import UserIdentity
@@ -59,10 +50,7 @@
         prompt_service: PromptService,
         chat_service: ChatService,
         knowledge_service: KnowledgeService,
-<<<<<<< HEAD
-        vector_service: VectorService
-=======
->>>>>>> 8337af3e
+        vector_service: VectorService,
     ):
         # Services
         self.brain_service = brain_service
@@ -182,7 +170,7 @@
             table_name="vectors",
             brain_id=brain_id,
             max_input=max_input,
-            vector_service= self.vector_service
+            vector_service=self.vector_service,
         )
 
     def save_answer(self, question: str, answer: ParsedRAGResponse):
@@ -263,10 +251,6 @@
         chat_history = self._build_chat_history(history)
 
         # Get list of files urls
-<<<<<<< HEAD
-=======
-        # TODO: Why do we get ALL the files ?
->>>>>>> 8337af3e
         list_files = await self.knowledge_service.get_all_knowledge(self.brain.brain_id)
         llm = self.get_llm(rag_config)
         vector_store = self.create_vector_store(

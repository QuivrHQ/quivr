from typing import Optional
from uuid import UUID

from fastapi import HTTPException

from quivr_api.celery_config import celery
from quivr_api.logger import get_logger
from quivr_api.modules.brain.dto.inputs import (BrainUpdatableProperties,
                                                CreateBrainProperties)
from quivr_api.modules.brain.entity.brain_entity import BrainEntity, BrainType
from quivr_api.modules.brain.entity.integration_brain import IntegrationEntity
<<<<<<< HEAD
from quivr_api.modules.brain.repository import (Brains, BrainsUsers,
                                                BrainsVectors,
                                                IntegrationBrain,
                                                IntegrationDescription)
from quivr_api.modules.dependencies import get_service
from quivr_api.modules.knowledge.service.knowledge_service import \
    KnowledgeService
=======
from quivr_api.modules.brain.repository import (
    Brains,
    BrainsUsers,
    BrainsVectors,
    IntegrationBrain,
    IntegrationDescription,
)
>>>>>>> 8337af3e
from quivr_api.vectorstore.supabase import CustomSupabaseVectorStore

logger = get_logger(__name__)

<<<<<<< HEAD
#knowledge_service = KnowledgeService()
knowledge_service = get_service(KnowledgeService)()

=======
>>>>>>> 8337af3e

class BrainService:
    # brain_repository: BrainsInterface
    # brain_user_repository: BrainsUsersInterface
    # brain_vector_repository: BrainsVectorsInterface
    # integration_brains_repository: IntegrationBrainInterface
    # integration_description_repository: IntegrationDescriptionInterface

    def __init__(self):
        self.brain_repository: Brains = Brains()
        self.brain_user_repository = BrainsUsers()
        self.brain_vector = BrainsVectors()
        self.integration_brains_repository = IntegrationBrain()
        self.integration_description_repository = IntegrationDescription()

    def get_brain_by_id(self, brain_id: UUID):
        return self.brain_repository.get_brain_by_id(brain_id)

    def get_integration_brain(self, brain_id) -> IntegrationEntity | None:
        return self.integration_brains_repository.get_integration_brain(brain_id)

    def find_brain_from_question(
        self,
        brain_id: UUID,
        question: str,
        user,
        chat_id: UUID,
        history,
        vector_store: CustomSupabaseVectorStore,
    ) -> (Optional[BrainEntity], dict[str, str]):
        """Find the brain to use for a question.

        Args:
            brain_id (UUID): ID of the brain to use if exists
            question (str): Question for which to find the brain
            user (UserEntity): User asking the question
            chat_id (UUID): ID of the chat

        Returns:
            Optional[BrainEntity]: Returns the brain to use for the question
        """
        metadata = {}

        # Init

        brain_id_to_use = brain_id
        brain_to_use = None

        # Get the first question from the chat_question

        question = question

        list_brains = []  # To return

        if history and not brain_id_to_use:
            question = history[0].user_message
            brain_id_to_use = history[0].brain_id
            brain_to_use = self.get_brain_by_id(brain_id_to_use)

        # If a brain_id is provided, use it
        if brain_id_to_use and not brain_to_use:
            brain_to_use = self.get_brain_by_id(brain_id_to_use)

        else:
            # Calculate the closest brains to the question
            list_brains = vector_store.find_brain_closest_query(user.id, question)

            unique_list_brains = []
            seen_brain_ids = set()

            for brain in list_brains:
                if brain["id"] not in seen_brain_ids:
                    unique_list_brains.append(brain)
                    seen_brain_ids.add(brain["id"])

            metadata["close_brains"] = unique_list_brains[:5]

            if list_brains and not brain_to_use:
                brain_id_to_use = list_brains[0]["id"]
                brain_to_use = self.get_brain_by_id(brain_id_to_use)

        return brain_to_use, metadata

    def create_brain(
        self,
        user_id: UUID,
        brain: Optional[CreateBrainProperties],
    ) -> BrainEntity:
        if brain is None:
            brain = CreateBrainProperties()

        if brain.brain_type == BrainType.integration:
            return self.create_brain_integration(user_id, brain)

        created_brain = self.brain_repository.create_brain(brain)
        return created_brain

    def create_brain_integration(
        self,
        user_id: UUID,
        brain: CreateBrainProperties,
    ) -> BrainEntity:
        created_brain = self.brain_repository.create_brain(brain)
        if brain.integration is not None:
            self.integration_brains_repository.add_integration_brain(
                user_id=user_id,
                brain_id=created_brain.brain_id,
                integration_id=brain.integration.integration_id,
                settings=brain.integration.settings,
            )
        if (
            self.integration_description_repository.get_integration_description(
                brain.integration.integration_id
            ).integration_name.lower()
            == "notion"
        ):
            celery.send_task(
                "NotionConnectorLoad",
                kwargs={"brain_id": created_brain.brain_id, "user_id": user_id},
            )
        return created_brain

    def delete_brain(self, brain_id: UUID) -> dict[str, str]:
        brain_to_delete = self.get_brain_by_id(brain_id=brain_id)
        if brain_to_delete is None:
            raise HTTPException(status_code=404, detail="Brain not found.")

        # knowledge_service.remove_brain_all_knowledge(brain_id) #FIXME we don't really want to delete the knowledge @amine if a knowledge can be in multiple brain

        self.brain_vector.delete_brain_vector(str(brain_id))
        self.brain_user_repository.delete_brain_users(str(brain_id))
        self.brain_repository.delete_brain(str(brain_id))  # type: ignore

        return {"message": "Brain deleted."}

    def get_brain_prompt_id(self, brain_id: UUID) -> UUID | None:
        brain = self.get_brain_by_id(brain_id)
        prompt_id = brain.prompt_id if brain else None

        return prompt_id

    def update_brain_by_id(
        self, brain_id: UUID, brain_new_values: BrainUpdatableProperties
    ) -> BrainEntity:
        """Update a prompt by id"""

        existing_brain = self.brain_repository.get_brain_by_id(brain_id)

        if existing_brain is None:
            raise HTTPException(
                status_code=404,
                detail=f"Brain with id {brain_id} not found",
            )
        brain_update_answer = self.brain_repository.update_brain_by_id(
            brain_id,
            brain=BrainUpdatableProperties(
                **brain_new_values.dict(exclude={"integration"})
            ),
        )

        if brain_update_answer is None:
            raise HTTPException(
                status_code=404,
                detail=f"Brain with id {brain_id} not found",
            )

        if brain_update_answer is None:
            raise HTTPException(
                status_code=404,
                detail=f"Brain with id {brain_id} not found",
            )

        self.brain_repository.update_brain_last_update_time(brain_id)
        return brain_update_answer

    def update_brain_last_update_time(self, brain_id: UUID):
        self.brain_repository.update_brain_last_update_time(brain_id)

    def get_brain_details(
        self, brain_id: UUID, user_id: UUID = None
    ) -> BrainEntity | None:
        brain = self.brain_repository.get_brain_details(brain_id)
        if brain is None:
            return None

        # TODO: N+1 here !!
        if brain.brain_type == BrainType.integration:
            brain.integration = (
                self.integration_brains_repository.get_integration_brain(
                    brain_id, user_id
                )
            )

            if brain.integration:
                brain.integration_description = (
                    self.integration_description_repository.get_integration_description(
                        brain.integration.integration_id
                    )
                )

        return brain

    def get_connected_brains(self, brain_id: UUID) -> list[BrainEntity]:
        return self.composite_brains_connections_repository.get_connected_brains(
            brain_id
        )

    def update_secret_value(
        self,
        user_id: UUID,
        brain_id: UUID,
        secret_name: str,
        secret_value: str,
    ) -> None:
        """Update an existing secret."""
        self.external_api_secrets_repository.delete_secret(
            user_id=user_id,
            brain_id=brain_id,
            secret_name=secret_name,
        )
        self.external_api_secrets_repository.create_secret(
            user_id=user_id,
            brain_id=brain_id,
            secret_name=secret_name,
            secret_value=secret_value,
        )<|MERGE_RESOLUTION|>--- conflicted
+++ resolved
@@ -5,19 +5,12 @@
 
 from quivr_api.celery_config import celery
 from quivr_api.logger import get_logger
-from quivr_api.modules.brain.dto.inputs import (BrainUpdatableProperties,
-                                                CreateBrainProperties)
+from quivr_api.modules.brain.dto.inputs import (
+    BrainUpdatableProperties,
+    CreateBrainProperties,
+)
 from quivr_api.modules.brain.entity.brain_entity import BrainEntity, BrainType
 from quivr_api.modules.brain.entity.integration_brain import IntegrationEntity
-<<<<<<< HEAD
-from quivr_api.modules.brain.repository import (Brains, BrainsUsers,
-                                                BrainsVectors,
-                                                IntegrationBrain,
-                                                IntegrationDescription)
-from quivr_api.modules.dependencies import get_service
-from quivr_api.modules.knowledge.service.knowledge_service import \
-    KnowledgeService
-=======
 from quivr_api.modules.brain.repository import (
     Brains,
     BrainsUsers,
@@ -25,17 +18,13 @@
     IntegrationBrain,
     IntegrationDescription,
 )
->>>>>>> 8337af3e
+from quivr_api.modules.dependencies import get_service
+from quivr_api.modules.knowledge.service.knowledge_service import KnowledgeService
 from quivr_api.vectorstore.supabase import CustomSupabaseVectorStore
 
 logger = get_logger(__name__)
-
-<<<<<<< HEAD
-#knowledge_service = KnowledgeService()
 knowledge_service = get_service(KnowledgeService)()
 
-=======
->>>>>>> 8337af3e
 
 class BrainService:
     # brain_repository: BrainsInterface
@@ -215,7 +204,7 @@
         self.brain_repository.update_brain_last_update_time(brain_id)
 
     def get_brain_details(
-        self, brain_id: UUID, user_id: UUID = None
+        self, brain_id: UUID, user_id: UUID | None = None
     ) -> BrainEntity | None:
         brain = self.brain_repository.get_brain_details(brain_id)
         if brain is None:

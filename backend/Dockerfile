--- conflicted
+++ resolved
@@ -27,35 +27,8 @@
 # Copy just the requirements first
 COPY ./requirements.txt .
 
-<<<<<<< HEAD
-# Upgrade pip and install requirements
-RUN pip install --upgrade pip && \
-    pip install --no-cache-dir -r requirements.txt --timeout 200
-
-# Install development tools if in DEV_MODE
-RUN if [ "$DEV_MODE" = "true" ]; then pip install --no-cache debugpy --timeout 200; fi
-
-
-
-FROM python:3.11-slim-bullseye as runtime
-
-ARG DEV_MODE
-ENV DEV_MODE=$DEV_MODE
-
-# Create and activate the virtual environment
-ENV PATH="/venv/bin:$PATH"
-
-# Install runtime dependencies
-RUN apt-get update && apt-get install -y \
-    pandoc \
-    poppler-utils \
-    tesseract-ocr \
-    binutils && \
-    rm -rf /var/lib/apt/lists/* && apt-get clean
-=======
 # Upgrade pip
 RUN pip install --upgrade pip
->>>>>>> f54c2a19
 
 # Increase timeout to wait for the new installation
 RUN pip install --no-cache-dir -r requirements.txt --timeout 200

from celery.result import AsyncResult
from quivr_api.celery_config import celery
from quivr_api.logger import get_logger
from quivr_api.modules.knowledge.dto.inputs import KnowledgeStatus
from quivr_api.modules.knowledge.service.knowledge_service import \
    KnowledgeService
from quivr_api.modules.notification.dto.inputs import \
    NotificationUpdatableProperties
from quivr_api.modules.notification.entity.notification import \
    NotificationsStatusEnum
from quivr_api.modules.notification.service.notification_service import \
    NotificationService

logger = get_logger("notifier_service", "notifier_service.log")
notification_service = NotificationService()
knowledge_service = KnowledgeService()


def notifier(app):
    state = app.events.State()

    def handle_task_event(event):
        try:
            state.event(event)
            task = state.tasks.get(event["uuid"])
            task_result = AsyncResult(task.id, app=app)
            task_name, task_kwargs = task_result.name, task_result.kwargs

            if (
                task_name == "process_file_task"
                or task_name == "process_crawl_and_notify"
            ):
                notification_id = task_kwargs["notification_id"]
                knowledge_id = task_kwargs.get("knowledge_id", None)
                if event["type"] == "task-failed":
                    logger.error(
                        f"task {task.id} process_file_task {task_kwargs} failed. Sending notifition {notification_id}"
                    )
                    notification_service.update_notification_by_id(
                        notification_id,
                        NotificationUpdatableProperties(
                            status=NotificationsStatusEnum.ERROR,
                            description=(
                                "An error occurred while processing the file"
                                if task_name == "process_file_task"
                                else "An error occurred while processing the URL"
                            ),
                        ),
                    )
                    logger.error(
                        f"task {task.id} process_file_task {task_kwargs} failed. Updating knowledge {knowledge_id} to Error"
                    )
                    if knowledge_id:
<<<<<<< HEAD
                        knowledge_service.update_status_knowledge(
                            knowledge_id, KnowledgeStatus.ERROR
                        )
=======
                        # knowledge_service.update_status_knowledge(
                        #     knowledge_id, KnowledgeStatus.ERROR
                        # ) @amine #FIXME
                    logger.error(
                        f"task {task.id} process_file_task {task_kwargs} failed. Updating knowledge {knowledge_id} to Error"
                    )
>>>>>>> 8337af3e

                if event["type"] == "task-succeeded":
                    logger.info(
                        f"task {task.id} process_file_task {task_kwargs} succeeded. Sending notification {notification_id}"
                    )
                    notification_service.update_notification_by_id(
                        notification_id,
                        NotificationUpdatableProperties(
                            status=NotificationsStatusEnum.SUCCESS,
                            description=(
                                "Your file has been properly uploaded!"
                                if task_name == "process_file_task"
                                else "Your URL has been properly crawled!"
                            ),
                        ),
                    )
                    # TODO(@aminediro): implement retry  if failure
                    if knowledge_id:
                        knowledge_service.update_status_knowledge(
                            knowledge_id, KnowledgeStatus.UPLOADED
                        )
                    logger.info(
                        f"task {task.id} process_file_task {task_kwargs} failed. Updating knowledge {knowledge_id} to UPLOADED"
                    )
        except Exception as e:
            logger.exception(f"handling event {event} raised exception: {e}")

    with app.connection() as connection:
        recv = app.events.Receiver(
            connection,
            handlers={
                "task-failed": handle_task_event,
                "task-succeeded": handle_task_event,
            },
        )
        recv.capture(limit=None, timeout=None, wakeup=True)


if __name__ == "__main__":
    logger.info("Started  quivr-notifier notification...")
    notifier(celery)<|MERGE_RESOLUTION|>--- conflicted
+++ resolved
@@ -1,7 +1,6 @@
 from celery.result import AsyncResult
 from quivr_api.celery_config import celery
 from quivr_api.logger import get_logger
-from quivr_api.modules.knowledge.dto.inputs import KnowledgeStatus
 from quivr_api.modules.knowledge.service.knowledge_service import \
     KnowledgeService
 from quivr_api.modules.notification.dto.inputs import \
@@ -51,18 +50,13 @@
                         f"task {task.id} process_file_task {task_kwargs} failed. Updating knowledge {knowledge_id} to Error"
                     )
                     if knowledge_id:
-<<<<<<< HEAD
-                        knowledge_service.update_status_knowledge(
-                            knowledge_id, KnowledgeStatus.ERROR
-                        )
-=======
                         # knowledge_service.update_status_knowledge(
                         #     knowledge_id, KnowledgeStatus.ERROR
-                        # ) @amine #FIXME
+                        # )
+                        # @amine #FIXME
                     logger.error(
                         f"task {task.id} process_file_task {task_kwargs} failed. Updating knowledge {knowledge_id} to Error"
                     )
->>>>>>> 8337af3e
 
                 if event["type"] == "task-succeeded":
                     logger.info(
@@ -81,9 +75,9 @@
                     )
                     # TODO(@aminediro): implement retry  if failure
                     if knowledge_id:
-                        knowledge_service.update_status_knowledge(
-                            knowledge_id, KnowledgeStatus.UPLOADED
-                        )
+                        # knowledge_service.update_status_knowledge(
+                        #     knowledge_id, KnowledgeStatus.UPLOADED
+                        # )
                     logger.info(
                         f"task {task.id} process_file_task {task_kwargs} failed. Updating knowledge {knowledge_id} to UPLOADED"
                     )

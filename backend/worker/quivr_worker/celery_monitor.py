import asyncio
<<<<<<< HEAD

from celery.result import AsyncResult
from quivr_api.celery_config import celery
from quivr_api.logger import get_logger
from quivr_api.modules.dependencies import get_service
from quivr_api.modules.knowledge.dto.inputs import KnowledgeStatus
=======
import threading
from enum import Enum
from queue import Queue
from uuid import UUID

from attr import dataclass
from celery.result import AsyncResult
from quivr_api.celery_config import celery
from quivr_api.logger import get_logger
from quivr_api.modules.dependencies import async_engine
from quivr_api.modules.knowledge.repository.knowledges import KnowledgeRepository
>>>>>>> f8329403
from quivr_api.modules.knowledge.service.knowledge_service import KnowledgeService
from quivr_api.modules.notification.dto.inputs import NotificationUpdatableProperties
from quivr_api.modules.notification.entity.notification import NotificationsStatusEnum
from quivr_api.modules.notification.service.notification_service import (
    NotificationService,
)
<<<<<<< HEAD

logger = get_logger("notifier_service", "notifier_service.log")
notification_service = NotificationService()
# knowledge_service = KnowledgeService()
knowledge_service = get_service(KnowledgeService)()
=======
from quivr_core.models import KnowledgeStatus
from sqlmodel.ext.asyncio.session import AsyncSession

logger = get_logger("notifier_service", "notifier_service.log")
notification_service = NotificationService()
queue = Queue()


class TaskStatus(str, Enum):
    FAILED = "task-failed"
    SUCCESS = "task-succeeded"


class TaskIdentifier(str, Enum):
    PROCESS_FILE_TASK = "process_file_task"
    PROCESS_CRAWL_TASK = "process_crawl_and_notify"


@dataclass
class TaskEvent:
    task_id: str
    task_name: TaskIdentifier
    notification_id: str
    knowledge_id: UUID
    status: TaskStatus


async def handler_loop():
    session = AsyncSession(async_engine, expire_on_commit=False, autoflush=False)
    knowledge_service = KnowledgeService(KnowledgeRepository(session))

    logger.info("Initialized knowledge_service. Listening to task event...")
    while True:
        event: TaskEvent = queue.get()
        if event.status == TaskStatus.FAILED:
            logger.error(
                f"task {event.task_id} process_file_task. Sending notifition {event.notification_id}"
            )
            notification_service.update_notification_by_id(
                event.notification_id,
                NotificationUpdatableProperties(
                    status=NotificationsStatusEnum.ERROR,
                    description=(
                        "An error occurred while processing the file"
                        if event.task_name == TaskIdentifier.PROCESS_FILE_TASK
                        else "An error occurred while processing the URL"
                    ),
                ),
            )
            logger.error(
                f"task {event.task_id} process_file_task  failed. Updating knowledge {event.knowledge_id} to Error"
            )
            if event.knowledge_id:
                await knowledge_service.update_status_knowledge(
                    event.knowledge_id, KnowledgeStatus.ERROR
                )
            logger.error(
                f"task {event.task_id} process_file_task . Updating knowledge {event.knowledge_id} status to Error"
            )

        if event.status == TaskStatus.SUCCESS:
            logger.info(
                f"task {event.task_id} process_file_task succeeded. Sending notification {event.notification_id}"
            )
            notification_service.update_notification_by_id(
                event.notification_id,
                NotificationUpdatableProperties(
                    status=NotificationsStatusEnum.SUCCESS,
                    description=(
                        "Your file has been properly uploaded!"
                        if event.task_name == TaskIdentifier.PROCESS_FILE_TASK
                        else "Your URL has been properly crawled!"
                    ),
                ),
            )
            if event.knowledge_id:
                await knowledge_service.update_status_knowledge(
                    event.knowledge_id, KnowledgeStatus.UPLOADED
                )
            logger.info(
                f"task {event.task_id} process_file_task failed. Updating knowledge {event.knowledge_id} to UPLOADED"
            )
>>>>>>> f8329403


async def notifier(app):
    state = app.events.State()

    async def handle_task_event(event):
        try:
            state.event(event)
            task = state.tasks.get(event["uuid"])
            task_result = AsyncResult(task.id, app=app)
            task_name, task_kwargs = task_result.name, task_result.kwargs

            if (
                task_name == "process_file_task"
                or task_name == "process_crawl_and_notify"
            ):
                logger.debug(f"Received Event : {task} - {task_name} {task_kwargs} ")
                notification_id = task_kwargs["notification_id"]
                knowledge_id = task_kwargs.get("knowledge_id", None)
<<<<<<< HEAD
                if event["type"] == "task-failed":
                    logger.error(
                        f"task {task.id} process_file_task {task_kwargs} failed. Sending notifition {notification_id}"
                    )
                    notification_service.update_notification_by_id(
                        notification_id,
                        NotificationUpdatableProperties(
                            status=NotificationsStatusEnum.ERROR,
                            description=(
                                "An error occurred while processing the file"
                                if task_name == "process_file_task"
                                else "An error occurred while processing the URL"
                            ),
                        ),
                    )
                    if knowledge_id:
                        # knowledge_service.update_status_knowledge(
                        #     knowledge_id, KnowledgeStatus.ERROR
                        # ) @amine #FIXME
                        pass
                    logger.error(
                        f"task {task.id} process_file_task {task_kwargs} failed. Updating knowledge {knowledge_id} to Error"
                    )

                if event["type"] == "task-succeeded":
                    logger.info(
                        f"task {task.id} process_file_task {task_kwargs} succeeded. Sending notification {notification_id}"
                    )
                    notification_service.update_notification_by_id(
                        notification_id,
                        NotificationUpdatableProperties(
                            status=NotificationsStatusEnum.SUCCESS,
                            description=(
                                "Your file has been properly uploaded!"
                                if task_name == "process_file_task"
                                else "Your URL has been properly crawled!"
                            ),
                        ),
                    )
                    # TODO(@aminediro): implement retry  if failure
                    if knowledge_id:
                        await knowledge_service.update_status_knowledge(
                            knowledge_id, KnowledgeStatus.UPLOADED
                        )
                    logger.info(
                        f"task {task.id} process_file_task {task_kwargs} failed. Updating knowledge {knowledge_id} to UPLOADED"
                    )
=======
                event = TaskEvent(
                    task_id=task,
                    task_name=TaskIdentifier(task_name),
                    knowledge_id=knowledge_id,
                    notification_id=notification_id,
                    status=TaskStatus(event["type"]),
                )
                queue.put(event)

>>>>>>> f8329403
        except Exception as e:
            logger.exception(f"handling event {event} raised exception: {e}")

    with app.connection() as connection:
        recv = app.events.Receiver(
            connection,
            handlers={
                "task-failed": handle_task_event,  # FIXME: @aminediro check how to handle this
                "task-succeeded": handle_task_event,
            },
        )
        recv.capture(limit=None, timeout=None, wakeup=True)


if __name__ == "__main__":
<<<<<<< HEAD
    logger.info("Started  quivr-notifier notification...")
    loop = asyncio.get_event_loop()
    loop.run_until_complete(notifier(celery))
=======
    logger.info("Started  quivr-notifier service...")

    def start_handler():
        asyncio.run(handler_loop())

    thread = threading.Thread(target=start_handler, daemon=True)
    thread.start()

    notifier(celery)
>>>>>>> f8329403
<|MERGE_RESOLUTION|>--- conflicted
+++ resolved
@@ -1,12 +1,4 @@
 import asyncio
-<<<<<<< HEAD
-
-from celery.result import AsyncResult
-from quivr_api.celery_config import celery
-from quivr_api.logger import get_logger
-from quivr_api.modules.dependencies import get_service
-from quivr_api.modules.knowledge.dto.inputs import KnowledgeStatus
-=======
 import threading
 from enum import Enum
 from queue import Queue
@@ -18,20 +10,12 @@
 from quivr_api.logger import get_logger
 from quivr_api.modules.dependencies import async_engine
 from quivr_api.modules.knowledge.repository.knowledges import KnowledgeRepository
->>>>>>> f8329403
 from quivr_api.modules.knowledge.service.knowledge_service import KnowledgeService
 from quivr_api.modules.notification.dto.inputs import NotificationUpdatableProperties
 from quivr_api.modules.notification.entity.notification import NotificationsStatusEnum
 from quivr_api.modules.notification.service.notification_service import (
     NotificationService,
 )
-<<<<<<< HEAD
-
-logger = get_logger("notifier_service", "notifier_service.log")
-notification_service = NotificationService()
-# knowledge_service = KnowledgeService()
-knowledge_service = get_service(KnowledgeService)()
-=======
 from quivr_core.models import KnowledgeStatus
 from sqlmodel.ext.asyncio.session import AsyncSession
 
@@ -114,7 +98,6 @@
             logger.info(
                 f"task {event.task_id} process_file_task failed. Updating knowledge {event.knowledge_id} to UPLOADED"
             )
->>>>>>> f8329403
 
 
 async def notifier(app):
@@ -134,55 +117,6 @@
                 logger.debug(f"Received Event : {task} - {task_name} {task_kwargs} ")
                 notification_id = task_kwargs["notification_id"]
                 knowledge_id = task_kwargs.get("knowledge_id", None)
-<<<<<<< HEAD
-                if event["type"] == "task-failed":
-                    logger.error(
-                        f"task {task.id} process_file_task {task_kwargs} failed. Sending notifition {notification_id}"
-                    )
-                    notification_service.update_notification_by_id(
-                        notification_id,
-                        NotificationUpdatableProperties(
-                            status=NotificationsStatusEnum.ERROR,
-                            description=(
-                                "An error occurred while processing the file"
-                                if task_name == "process_file_task"
-                                else "An error occurred while processing the URL"
-                            ),
-                        ),
-                    )
-                    if knowledge_id:
-                        # knowledge_service.update_status_knowledge(
-                        #     knowledge_id, KnowledgeStatus.ERROR
-                        # ) @amine #FIXME
-                        pass
-                    logger.error(
-                        f"task {task.id} process_file_task {task_kwargs} failed. Updating knowledge {knowledge_id} to Error"
-                    )
-
-                if event["type"] == "task-succeeded":
-                    logger.info(
-                        f"task {task.id} process_file_task {task_kwargs} succeeded. Sending notification {notification_id}"
-                    )
-                    notification_service.update_notification_by_id(
-                        notification_id,
-                        NotificationUpdatableProperties(
-                            status=NotificationsStatusEnum.SUCCESS,
-                            description=(
-                                "Your file has been properly uploaded!"
-                                if task_name == "process_file_task"
-                                else "Your URL has been properly crawled!"
-                            ),
-                        ),
-                    )
-                    # TODO(@aminediro): implement retry  if failure
-                    if knowledge_id:
-                        await knowledge_service.update_status_knowledge(
-                            knowledge_id, KnowledgeStatus.UPLOADED
-                        )
-                    logger.info(
-                        f"task {task.id} process_file_task {task_kwargs} failed. Updating knowledge {knowledge_id} to UPLOADED"
-                    )
-=======
                 event = TaskEvent(
                     task_id=task,
                     task_name=TaskIdentifier(task_name),
@@ -192,7 +126,6 @@
                 )
                 queue.put(event)
 
->>>>>>> f8329403
         except Exception as e:
             logger.exception(f"handling event {event} raised exception: {e}")
 
@@ -208,11 +141,6 @@
 
 
 if __name__ == "__main__":
-<<<<<<< HEAD
-    logger.info("Started  quivr-notifier notification...")
-    loop = asyncio.get_event_loop()
-    loop.run_until_complete(notifier(celery))
-=======
     logger.info("Started  quivr-notifier service...")
 
     def start_handler():
@@ -221,5 +149,4 @@
     thread = threading.Thread(target=start_handler, daemon=True)
     thread.start()
 
-    notifier(celery)
->>>>>>> f8329403
+    notifier(celery)
--- conflicted
+++ resolved
@@ -5,14 +5,12 @@
 from quivr_api.logger import get_logger
 from quivr_api.modules.dependencies import get_service
 from quivr_api.modules.knowledge.dto.inputs import KnowledgeStatus
-from quivr_api.modules.knowledge.service.knowledge_service import \
-    KnowledgeService
-from quivr_api.modules.notification.dto.inputs import \
-    NotificationUpdatableProperties
-from quivr_api.modules.notification.entity.notification import \
-    NotificationsStatusEnum
-from quivr_api.modules.notification.service.notification_service import \
-    NotificationService
+from quivr_api.modules.knowledge.service.knowledge_service import KnowledgeService
+from quivr_api.modules.notification.dto.inputs import NotificationUpdatableProperties
+from quivr_api.modules.notification.entity.notification import NotificationsStatusEnum
+from quivr_api.modules.notification.service.notification_service import (
+    NotificationService,
+)
 
 logger = get_logger("notifier_service", "notifier_service.log")
 notification_service = NotificationService()
@@ -52,15 +50,10 @@
                         ),
                     )
                     if knowledge_id:
-<<<<<<< HEAD
-                        await knowledge_service.update_status_knowledge(
-                            knowledge_id, KnowledgeStatus.ERROR
-                        )
-=======
                         # knowledge_service.update_status_knowledge(
                         #     knowledge_id, KnowledgeStatus.ERROR
                         # ) @amine #FIXME
->>>>>>> 8337af3e
+                        pass
                     logger.error(
                         f"task {task.id} process_file_task {task_kwargs} failed. Updating knowledge {knowledge_id} to Error"
                     )

--- conflicted
+++ resolved
@@ -67,25 +67,6 @@
     if vector_ids is None or len(vector_ids) == 0:
         raise Exception(f"Error inserting chunks for file {file.file_name}")
 
-    # TODO(@chloedia) : Brains should be associated with knowledge NOT vectors...
-<<<<<<< HEAD
-    # for created_vector_id in vector_ids:
-    #     result = brain_vector_service.create_brain_vector(
-    #         created_vector_id, file.file_sha1
-    #     )
-    #     logger.debug(f"Inserted : {len(result)} in brain_vectors for {file}")
-
-    # assert isinstance(document_vector_store, CustomSupabaseVectorStore), f'Expected document_vector_store to be a CustomSupabaseVectorStore, got {document_vector_store}'
-    # for created_vector_id in vector_ids:
-    #     logger.debug(f"Adding knowledge_id {file.id} to vector_id {created_vector_id}")
-    #     document_vector_store.add_knowledge_id_to_vector(vector_id = UUID(created_vector_id), knowledge_id = file.id)
-=======
-    for created_vector_id in vector_ids:
-        result = brain_vector_service.create_brain_vector(
-            created_vector_id, file.file_sha1
-        )
-        logger.debug(f"Inserted : {len(result)} in brain_vectors for {file.file_name}")
->>>>>>> f8329403
     brain_service.update_brain_last_update_time(brain_id)
 
 

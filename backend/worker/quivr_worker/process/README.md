<<<<<<< HEAD
# Knowledge Processing
=======
# Knowledge Processing Task
>>>>>>> 87a7116f

## Steps for Processing

1. The task receives a `knowledge_id: UUID`.
2. The `KnowledgeProcessor.process_knowledge` method processes the knowledge:
   - It constructs a processable tuple of `[Knowledge, QuivrFile]` stream:
     - Retrieves the `KnowledgeDB` object from the database.
     - Determines the processing steps based on the knowledge source:
       - **Local**:
         - Downloads the knowledge data from S3 storage and writes it to a temporary file.
         - Yields the `[Knowledge, QuivrFile]`.
       - **Web**: Processes similarly to the **Local** method.
       - **[Syncs]**:
         - Fetches the associated sync and verifies the credentials.
         - Concurrently retrieves all knowledges for the user from the database associated with this sync, as well as the tree of sync files where this knowledge is the parent (using the sync provider).
         - Downloads the knowledge and yields the initial `[Knowledge, QuivrFile]` that the task received.
         - For all children of this knowledge (i.e., those fetched from the sync):
           - If the child exists in the database (i.e., knowledge where `knowledge.sync_id == sync_file.id`):
             - This implies that the sync's child knowledge might have been processed earlier in another brain.
             - If the knowledge has been PROCESSED, link it to the parent brains and continue.
             - If not, reprocess the file.
           - If the child does not exist:
             - Create the knowledge associated with the sync file and set it to `Processing`.
             - Download the sync file's data and yield the `[Knowledge, QuivrFile]`.
   - Skip processing of the tuple if the knowledge is a folder.
   - Parse the `QuivrFile` using `quivr-core`.
   - Store the resulting chunks in the database.
   - Update the knowledge status to `PROCESSED`.

### Handling Exceptions During Parsing Loop

#### Catchable Errors:

If an exception occurs during the parsing loop, the following steps are taken:

1. Roll back the current transaction (this only affects the vectors) if they were set. The processing loop performs the following stateful operations in this order:
<<<<<<< HEAD
   - Creating knowledges (with `Processing` status).
   - Downloading sync files from sync provider
=======

   - Creating knowledges (with `Processing` status).
>>>>>>> 87a7116f
   - Updating knowledges: linking them to brains.
   - Creating vectors.
   - Updating knowledges.

<<<<<<< HEAD
**Transaction Safety for Each Operation:**

- **Creating knowledge and linking to brains**: These operations can be retried safely. Knowledge is only recreated if it does not already exist in the database, allowing for safe retry.
- **Downloading sync files**: This operation is idempotent but is safe to retry. If a change has occured, we would download the last version of the file.
- **Linking knowledge to brains**: Only links the brain if it is not already associated with the knowledge. Safe for retry.
- **Creating vectors**:
  - This operation should be rolled back if an error occurs afterward. Otherwise, the knowledge could remain in `Processing` or `ERROR` status with associated vectors.
  - Reprocessing the knowledge would result in reinserting the vectors into the database, leading to duplicate vectors for the same knowledge.

1. Set the knowledge status to `ERROR`.
2. Continue processing.
=======
   **Transaction Safety for Each Operation:**

   - **Creating knowledge and linking to brains**: These operations can be retried safely. Knowledge is only recreated if it does not already exist in the database, allowing for safe retry.
   - **Linking knowledge to brains**: Only links the brain if it is not already associated with the knowledge. Safe for retry.
   - **Creating vectors**:
     - This operation should be rolled back if an error occurs afterward. Otherwise, the knowledge could remain in `Processing` or `ERROR` status with associated vectors.
     - Reprocessing the knowledge would result in reinserting the vectors into the database, leading to duplicate vectors for the same knowledge.

2. Set the knowledge status to `ERROR`.
3. Continue processing.
>>>>>>> 87a7116f

| Note: This means that some knowledges will remain in an errored state. Currently, they are not automatically rescheduled for processing.

#### Uncatchable Errors (e.g., worker process fails):

- The task will be automatically retried three times, handled by Celery.
- The notifier will receive an event indicating the task has failed.
- The notifier will set the knowledge status to `ERROR` for the task.

---

🔴 **NOTE: Sync Error Handling for Version v0.1:**

For `process_knowledge` tasks involving the processing of a sync folder, the folder's status will be set to `ERROR`. If child knowledges associated with the sync have already been created, their status cannot be set to `ERROR`. This would leave them stuck in `PROCESSING` status while their parent has an `ERROR` status.

Why can’t we set all children to `ERROR`? This introduces a potential race condition: Sync knowledge can be added to a brain independently from its parent, so it’s unclear if the `PROCESSING` status is tied to the failed task. Although keeping a `task_id` associated with `knowledge_id` could help, it’s error-prone and impacts the database schema, which would have significant consequences.

However, sync knowledge added to a brain will be reprocessed after some time through the sync update task, ensuring that their status will eventually be set to the correct state.

# Syncing Knowledge task

1. **Syncing Knowledge Syncs of Type Files:**
   - Outdated file syncs are fetched in batches.
   - For each file, if the remote file's `last_modified_at` is newer than the local `last_synced_at`, the file is updated.
   - If the file is missing remotely, the db knowledge is deleted.
2. **Syncing Knowledge Folders:**
   - Outdated folder syncs are retrieved in batches.
   - For each folder, its children (files and subfolders) are fetched from both the database and the remote provider.
   - Remote children missing from the local database are added and processed.
   - **If a Folder is Not Found:**
     - If a folder no longer exists remotely, it is deleted locally, along with all associated knowledge entries.

🔴 **Key Considerations**

- **Batch Processing:**

  - Both file and folder syncs are handled in batches, ensuring the system can process large data efficiently.

- **Error Handling:**

  - The system logs errors such as missing credentials or files, allowing the sync process to continue or fail gracefully.

- **Savepoints and Rollback:**

  - During file and folder processing, savepoints are created. If an error occurs, the transaction can be rolled back, ensuring the original knowledge remains unmodified.

- **Deleting Folders:**
  - If a folder is missing remotely, it triggers the deletion of the folder and all associated knowledge entries from the local system.

---

## Notification Steps

To discuss: @StanGirard @Zewed<|MERGE_RESOLUTION|>--- conflicted
+++ resolved
@@ -1,8 +1,4 @@
-<<<<<<< HEAD
-# Knowledge Processing
-=======
 # Knowledge Processing Task
->>>>>>> 87a7116f
 
 ## Steps for Processing
 
@@ -39,18 +35,20 @@
 If an exception occurs during the parsing loop, the following steps are taken:
 
 1. Roll back the current transaction (this only affects the vectors) if they were set. The processing loop performs the following stateful operations in this order:
-<<<<<<< HEAD
-   - Creating knowledges (with `Processing` status).
-   - Downloading sync files from sync provider
-=======
 
    - Creating knowledges (with `Processing` status).
->>>>>>> 87a7116f
    - Updating knowledges: linking them to brains.
    - Creating vectors.
    - Updating knowledges.
 
-<<<<<<< HEAD
+   **Transaction Safety for Each Operation:**
+
+   - **Creating knowledge and linking to brains**: These operations can be retried safely. Knowledge is only recreated if it does not already exist in the database, allowing for safe retry.
+   - **Linking knowledge to brains**: Only links the brain if it is not already associated with the knowledge. Safe for retry.
+   - **Creating vectors**:
+     - This operation should be rolled back if an error occurs afterward. Otherwise, the knowledge could remain in `Processing` or `ERROR` status with associated vectors.
+     - Reprocessing the knowledge would result in reinserting the vectors into the database, leading to duplicate vectors for the same knowledge.
+
 **Transaction Safety for Each Operation:**
 
 - **Creating knowledge and linking to brains**: These operations can be retried safely. Knowledge is only recreated if it does not already exist in the database, allowing for safe retry.
@@ -62,18 +60,6 @@
 
 1. Set the knowledge status to `ERROR`.
 2. Continue processing.
-=======
-   **Transaction Safety for Each Operation:**
-
-   - **Creating knowledge and linking to brains**: These operations can be retried safely. Knowledge is only recreated if it does not already exist in the database, allowing for safe retry.
-   - **Linking knowledge to brains**: Only links the brain if it is not already associated with the knowledge. Safe for retry.
-   - **Creating vectors**:
-     - This operation should be rolled back if an error occurs afterward. Otherwise, the knowledge could remain in `Processing` or `ERROR` status with associated vectors.
-     - Reprocessing the knowledge would result in reinserting the vectors into the database, leading to duplicate vectors for the same knowledge.
-
-2. Set the knowledge status to `ERROR`.
-3. Continue processing.
->>>>>>> 87a7116f
 
 | Note: This means that some knowledges will remain in an errored state. Currently, they are not automatically rescheduled for processing.
 

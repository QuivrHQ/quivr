import asyncio
import os
from uuid import UUID

<<<<<<< HEAD
from celery.exceptions import SoftTimeLimitExceeded, TimeLimitExceeded
=======
import structlog
import torch
from celery import signals
>>>>>>> 306285ba
from celery.schedules import crontab
from celery.signals import worker_process_init
from celery.utils.log import get_task_logger
from dotenv import load_dotenv
from quivr_api.celery_config import celery
from quivr_api.logger import setup_logger
from quivr_api.models.settings import settings
from quivr_api.modules.brain.integrations.Notion.Notion_connector import NotionConnector
from quivr_api.modules.dependencies import get_supabase_client
from quivr_api.utils.telemetry import maybe_send_telemetry
from sqlalchemy.ext.asyncio import AsyncEngine, create_async_engine

<<<<<<< HEAD
from quivr_worker.assistants.assistants import aprocess_assistant_task
=======
from quivr_worker.assistants.assistants import process_assistant
from quivr_worker.celery_monitor import is_being_executed
>>>>>>> 306285ba
from quivr_worker.check_premium import check_is_premium
from quivr_worker.process import aprocess_file_task
from quivr_worker.syncs.update_syncs import refresh_sync_files, refresh_sync_folders
from quivr_worker.utils.utils import _patch_json

torch.set_num_threads(1)

setup_logger("worker.log", send_log_server=False)
load_dotenv()

logger = structlog.wrap_logger(get_task_logger(__name__))

_patch_json()

supabase_client = get_supabase_client()
async_engine: AsyncEngine | None = None


@signals.task_prerun.connect
def on_task_prerun(sender, task_id, task, args, kwargs, **_):
    structlog.contextvars.bind_contextvars(task_id=task_id, task_name=task.name)
    if vars := kwargs.get("contextvars", None):
        structlog.contextvars.bind_contextvars(**vars)


@worker_process_init.connect
def init_worker(**kwargs):
    global async_engine
    if not async_engine:
        async_engine = create_async_engine(
            settings.pg_database_async_url,
            connect_args={
                "server_settings": {"application_name": f"quivr-worker-{os.getpid()}"}
            },
            echo=True if os.getenv("ORM_DEBUG") else False,
            future=True,
            # NOTE: pessimistic bound on reconnect
            pool_pre_ping=True,
            # NOTE: no bouncer for now
            pool_size=1,
            pool_recycle=1800,
        )


@celery.task(
    retries=3,
    default_retry_delay=1,
    name="process_file_task",
    time_limit=600,  # 10 min
    soft_time_limit=300,
    autoretry_for=(Exception,),  # SoftTimeLimitExceeded  should not included?
    dont_autoretry_for=(SoftTimeLimitExceeded, TimeLimitExceeded),
)
def process_file_task(
    knowledge_id: UUID,
    notification_id: UUID | None = None,
):
    if async_engine is None:
        init_worker()
    assert async_engine
    logger.info(
        f"Task process_file started for knowledge_id={knowledge_id}, notification_id={notification_id}"
    )
<<<<<<< HEAD
=======

>>>>>>> 306285ba
    loop = asyncio.get_event_loop()
    loop.run_until_complete(
        aprocess_file_task(async_engine=async_engine, knowledge_id=knowledge_id)
    )


<<<<<<< HEAD
=======
async def aprocess_assistant_task(
    assistant_id: str,
    notification_uuid: str,
    task_id: int,
    user_id: str,
):
    global async_engine
    assert async_engine
    async with AsyncSession(async_engine) as async_session:
        try:
            await async_session.execute(
                text("SET SESSION idle_in_transaction_session_timeout = '5min';")
            )
            tasks_repository = TasksRepository(async_session)
            tasks_service = TasksService(tasks_repository)

            await process_assistant(
                assistant_id,
                notification_uuid,
                task_id,
                tasks_service,
                user_id,
            )

        except Exception as e:
            await async_session.rollback()
            raise e
        finally:
            await async_session.close()


>>>>>>> 306285ba
@celery.task(
    retries=3,
    default_retry_delay=1,
    name="refresh_sync_files_task",
    soft_time_limit=3600,
    autoretry_for=(Exception,),
)
def refresh_sync_files_task():
    if async_engine is None:
        init_worker()
    assert async_engine
    logger.info("Update sync task started")
    loop = asyncio.get_event_loop()
    loop.run_until_complete(refresh_sync_files(async_engine=async_engine))


@celery.task(
    retries=3,
    default_retry_delay=1,
    name="refresh_sync_folders_task",
    autoretry_for=(Exception,),
)
def refresh_sync_folders_task():
    if async_engine is None:
        init_worker()
    assert async_engine
    logger.info("Update sync task started")
    loop = asyncio.get_event_loop()
    loop.run_until_complete(refresh_sync_folders(async_engine=async_engine))


@celery.task(
    retries=3,
    default_retry_delay=1,
    name="process_assistant_task",
    autoretry_for=(Exception,),
)
def process_assistant_task(
    assistant_id: str,
    notification_uuid: str,
    task_id: int,
    user_id: str,
):
    if async_engine is None:
        init_worker()
    assert async_engine
    logger.info(
        f"process_assistant_task started for assistant_id={assistant_id}, notification_uuid={notification_uuid}, task_id={task_id}"
    )
    loop = asyncio.get_event_loop()
    loop.run_until_complete(
        aprocess_assistant_task(
            async_engine,
            assistant_id,
            notification_uuid,
            task_id,
            user_id,
        )
    )


@celery.task(name="NotionConnectorLoad")
def process_integration_brain_created_initial_load(brain_id, user_id):
    notion_connector = NotionConnector(brain_id=brain_id, user_id=user_id)
    pages = notion_connector.load()
    logger.info("Notion pages: ", len(pages))


@celery.task
def process_integration_brain_sync_user_brain(brain_id, user_id):
    notion_connector = NotionConnector(brain_id=brain_id, user_id=user_id)
    notion_connector.poll()


@celery.task
def ping_telemetry():
    maybe_send_telemetry("ping", {"ping": "pong"})


@celery.task(name="check_is_premium_task")
def check_is_premium_task():
    check_is_premium(supabase_client)


celery.conf.beat_schedule = {
    "ping_telemetry": {
        "task": f"{__name__}.ping_telemetry",
        "schedule": crontab(minute="*/30", hour="*"),
    },
    "process_premium_users": {
        "task": "check_is_premium_task",
        "schedule": crontab(minute="*/1", hour="*"),
    },
    "refresh_sync_files": {
        "task": "refresh_sync_files_task",
        "schedule": crontab(hour="*/8"),
    },
    "refresh_sync_folders": {
        "task": "refresh_sync_folders_task",
        "schedule": crontab(hour="*/8"),
    },
}<|MERGE_RESOLUTION|>--- conflicted
+++ resolved
@@ -2,13 +2,10 @@
 import os
 from uuid import UUID
 
-<<<<<<< HEAD
-from celery.exceptions import SoftTimeLimitExceeded, TimeLimitExceeded
-=======
 import structlog
 import torch
 from celery import signals
->>>>>>> 306285ba
+from celery.exceptions import SoftTimeLimitExceeded, TimeLimitExceeded
 from celery.schedules import crontab
 from celery.signals import worker_process_init
 from celery.utils.log import get_task_logger
@@ -21,12 +18,7 @@
 from quivr_api.utils.telemetry import maybe_send_telemetry
 from sqlalchemy.ext.asyncio import AsyncEngine, create_async_engine
 
-<<<<<<< HEAD
 from quivr_worker.assistants.assistants import aprocess_assistant_task
-=======
-from quivr_worker.assistants.assistants import process_assistant
-from quivr_worker.celery_monitor import is_being_executed
->>>>>>> 306285ba
 from quivr_worker.check_premium import check_is_premium
 from quivr_worker.process import aprocess_file_task
 from quivr_worker.syncs.update_syncs import refresh_sync_files, refresh_sync_folders
@@ -90,50 +82,12 @@
     logger.info(
         f"Task process_file started for knowledge_id={knowledge_id}, notification_id={notification_id}"
     )
-<<<<<<< HEAD
-=======
-
->>>>>>> 306285ba
     loop = asyncio.get_event_loop()
     loop.run_until_complete(
         aprocess_file_task(async_engine=async_engine, knowledge_id=knowledge_id)
     )
 
 
-<<<<<<< HEAD
-=======
-async def aprocess_assistant_task(
-    assistant_id: str,
-    notification_uuid: str,
-    task_id: int,
-    user_id: str,
-):
-    global async_engine
-    assert async_engine
-    async with AsyncSession(async_engine) as async_session:
-        try:
-            await async_session.execute(
-                text("SET SESSION idle_in_transaction_session_timeout = '5min';")
-            )
-            tasks_repository = TasksRepository(async_session)
-            tasks_service = TasksService(tasks_repository)
-
-            await process_assistant(
-                assistant_id,
-                notification_uuid,
-                task_id,
-                tasks_service,
-                user_id,
-            )
-
-        except Exception as e:
-            await async_session.rollback()
-            raise e
-        finally:
-            await async_session.close()
-
-
->>>>>>> 306285ba
 @celery.task(
     retries=3,
     default_retry_delay=1,

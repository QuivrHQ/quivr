--- conflicted
+++ resolved
@@ -2,14 +2,9 @@
 aiohttp==3.9.3; python_version >= '3.8'
 aiosignal==1.3.1; python_version >= '3.7'
 amqp==5.2.0; python_version >= '3.6'
-<<<<<<< HEAD
 annotated-types==0.6.0; python_version >= '3.8'
 antlr4-python3-runtime==4.9.3
 anyio==4.2.0; python_version >= '3.8'
-=======
-antlr4-python3-runtime==4.9.3
-anyio==3.7.1; python_version >= '3.7'
->>>>>>> 2ba3bc1f
 async-generator==1.10; python_version >= '3.5'
 asyncpg==0.27.0; python_full_version >= '3.7.0'
 attrs==23.2.0; python_version >= '3.7'
@@ -17,13 +12,8 @@
 beautifulsoup4==4.12.3; python_full_version >= '3.6.0'
 billiard==4.2.0; python_version >= '3.7'
 black==24.2.0; python_version >= '3.8'
-<<<<<<< HEAD
 boto3==1.34.41; python_version >= '3.8'
 botocore==1.34.41; python_version >= '3.8'
-=======
-boto3==1.33.7; python_version >= '3.7'
-botocore==1.33.7; python_version >= '3.7'
->>>>>>> 2ba3bc1f
 bytecode==0.15.1; python_version >= '3.8'
 cattrs==23.2.3; python_version >= '3.8'
 celery[sqs]==5.3.6; python_version >= '3.8'
@@ -44,16 +34,12 @@
 dataclasses-json==0.6.4; python_version >= '3.7' and python_version < '4.0'
 dataclasses-json-speakeasy==0.5.11; python_version >= '3.7' and python_version < '4.0'
 ddsketch==2.0.4; python_version >= '2.7'
-<<<<<<< HEAD
 ddtrace==2.6.1; python_version >= '3.7'
-=======
-ddtrace==2.6.0; python_version >= '3.7'
->>>>>>> 2ba3bc1f
 deprecated==1.2.14; python_version >= '2.7' and python_version not in '3.0, 3.1, 3.2, 3.3'
 deprecation==2.1.0
 distro==1.9.0; python_version >= '3.6'
 docx2txt==0.8
-ecdsa==0.18.0; python_version >= '2.6' and python_version not in '3.0, 3.1, 3.2, 3.3'
+ecdsa==0.18.0; python_version >= '2.6' and python_version not in '3.0, 3.1, 3.2'
 effdet==0.4.1
 emoji==2.10.1; python_version >= '2.7' and python_version not in '3.0, 3.1, 3.2, 3.3'
 envier==0.5.1; python_version >= '3.7'
@@ -63,11 +49,7 @@
 feedparser==6.0.11; python_version >= '3.6'
 filelock==3.13.1; python_version >= '3.8'
 filetype==1.2.0
-<<<<<<< HEAD
 flake8==7.0.0; python_full_version >= '3.8.1'
-=======
-flake8==6.0.0; python_full_version >= '3.8.1'
->>>>>>> 2ba3bc1f
 flake8-black==0.3.6; python_version >= '3.7'
 flatbuffers==23.5.26
 flower==2.0.1; python_version >= '3.7'
@@ -98,40 +80,24 @@
 jsonpointer==2.4; python_version >= '2.7' and python_version not in '3.0, 3.1, 3.2, 3.3, 3.4, 3.5, 3.6'
 kiwisolver==1.4.5; python_version >= '3.7'
 kombu[sqs]==5.3.5; python_version >= '3.8'
-<<<<<<< HEAD
-langchain==0.1.7; python_version < '4.0' and python_full_version >= '3.8.1'
-langchain-community==0.0.20; python_version < '4.0' and python_full_version >= '3.8.1'
-langchain-core==0.1.23; python_version < '4.0' and python_full_version >= '3.8.1'
-langchain-openai==0.0.6; python_version < '4.0' and python_full_version >= '3.8.1'
+langchain==0.1.7; python_full_version >= '3.8.1' and python_version < '4.0'
+langchain-community==0.0.20; python_full_version >= '3.8.1' and python_version < '4.0'
+langchain-core==0.1.23; python_full_version >= '3.8.1' and python_version < '4.0'
+langchain-openai==0.0.6; python_full_version >= '3.8.1' and python_version < '4.0'
 langdetect==1.0.9
-langfuse==2.13.2; python_version < '4.0' and python_full_version >= '3.8.1'
-langsmith==0.0.87; python_version < '4.0' and python_full_version >= '3.8.1'
+langfuse==2.13.2; python_full_version >= '3.8.1' and python_version < '4.0'
+langsmith==0.0.87; python_full_version >= '3.8.1' and python_version < '4.0'
 layoutparser[layoutmodels,tesseract]==0.3.4; python_version >= '3.6'
 litellm==1.23.14; python_version not in '2.7, 3.0, 3.1, 3.2, 3.3, 3.4, 3.5, 3.6, 3.7' and python_version >= '3.8'
 lxml==5.1.0; python_version >= '3.6'
 markdown==3.5.2
-=======
-langchain==0.1.6; python_version < '4.0' and python_full_version >= '3.8.1'
-langchain-community==0.0.19; python_version < '4.0' and python_full_version >= '3.8.1'
-langchain-core==0.1.22; python_version < '4.0' and python_full_version >= '3.8.1'
-langdetect==1.0.9
-langsmith==0.0.87; python_version < '4.0' and python_full_version >= '3.8.1'
-layoutparser[layoutmodels,tesseract]==0.3.4; python_version >= '3.6'
-litellm==1.23.10; python_version not in '2.7, 3.0, 3.1, 3.2, 3.3, 3.4, 3.5, 3.6, 3.7' and python_version >= '3.8'
-lxml==5.1.0; python_version >= '3.6'
-markdown==3.5.2; python_version >= '3.8'
->>>>>>> 2ba3bc1f
 markupsafe==2.1.5; python_version >= '3.7'
 marshmallow==3.20.2; python_version >= '3.8'
 matplotlib==3.8.2; python_version >= '3.9'
 mccabe==0.7.0; python_version >= '3.6'
 monotonic==1.6
 mpmath==1.3.0
-<<<<<<< HEAD
 msg-parser==1.2.0
-=======
-msg-parser==1.2.0; python_version >= '3.4'
->>>>>>> 2ba3bc1f
 multidict==6.0.5; python_version >= '3.7'
 mypy-extensions==1.0.0; python_version >= '3.5'
 nest-asyncio==1.5.6; python_version >= '3.5'
@@ -144,7 +110,6 @@
 omegaconf==2.3.0; python_version >= '3.6'
 onnx==1.15.0
 onnxruntime==1.15.1
-<<<<<<< HEAD
 openai==1.12.0; python_full_version >= '3.7.1'
 opencv-python==4.9.0.80; python_version >= '3.6'
 openpyxl==3.1.2
@@ -154,17 +119,6 @@
 pathspec==0.12.1; python_version >= '3.8'
 pdf2image==1.16.3
 pdfminer.six==20221105
-=======
-openai==1.1.1; python_full_version >= '3.7.1'
-opencv-python==4.9.0.80; python_version >= '3.6'
-openpyxl==3.1.2; python_version >= '3.6'
-opentelemetry-api==1.22.0; python_version >= '3.7'
-packaging==23.2; python_version >= '3.7'
-pandas==2.2.0; python_version >= '3.8'
-pathspec==0.12.1; python_version >= '3.8'
-pdf2image==1.16.3
-pdfminer.six==20221105; python_version >= '3.6'
->>>>>>> 2ba3bc1f
 pdfplumber==0.10.4; python_version >= '3.8'
 pikepdf==8.12.0
 pillow==10.2.0; python_version >= '3.8'
@@ -172,19 +126,13 @@
 platformdirs==4.2.0; python_version >= '3.8'
 pluggy==1.4.0; python_version >= '3.8'
 portalocker==2.8.2; python_version >= '3.8'
-<<<<<<< HEAD
 postgrest==0.15.0; python_version >= '3.8' and python_version < '4.0'
 posthog==3.4.1
-=======
-postgrest==0.11.0; python_version >= '3.8' and python_version < '4.0'
-posthog==3.1.0
->>>>>>> 2ba3bc1f
 prometheus-client==0.19.0; python_version >= '3.8'
 prompt-toolkit==3.0.43; python_full_version >= '3.7.0'
 protobuf==4.25.2; python_version >= '3.8'
 pyasn1==0.5.1; python_version >= '2.7' and python_version not in '3.0, 3.1, 3.2, 3.3, 3.4, 3.5'
 pycocotools==2.0.7; python_version >= '3.5'
-<<<<<<< HEAD
 pycodestyle==2.11.1; python_version >= '3.8'
 pycparser==2.21
 pycurl==7.45.2
@@ -192,13 +140,6 @@
 pydantic-core==2.16.2; python_version >= '3.8'
 pydantic-settings==2.1.0; python_version >= '3.8'
 pyflakes==3.2.0; python_version >= '3.8'
-=======
-pycodestyle==2.10.0; python_version >= '3.6'
-pycparser==2.21
-pycurl==7.45.2
-pydantic==1.10.14; python_version >= '3.7'
-pyflakes==3.0.1; python_version >= '3.6'
->>>>>>> 2ba3bc1f
 pypandoc==1.11; python_version >= '3.6'
 pyparsing==3.1.1; python_full_version >= '3.6.8'
 pypdf==3.9.0; python_version >= '3.6'
@@ -208,7 +149,7 @@
 pytest==8.0.0; python_version >= '3.8'
 pytest-celery==0.0.0
 pytest-mock==3.12.0; python_version >= '3.8'
-python-dateutil==2.8.2; python_version >= '2.7' and python_version not in '3.0, 3.1, 3.2, 3.3'
+python-dateutil==2.8.2; python_version >= '2.7' and python_version not in '3.0, 3.1, 3.2'
 python-docx==1.1.0
 python-dotenv==1.0.1; python_version >= '3.8'
 python-iso639==2024.2.7; python_version >= '3.8'
@@ -224,28 +165,18 @@
 regex==2023.12.25; python_version >= '3.7'
 requests==2.31.0; python_version >= '3.7'
 requests-file==2.0.0
-<<<<<<< HEAD
 resend==0.7.2; python_version >= '3.7'
 rsa==4.9; python_version >= '3.6' and python_version < '4'
 s3transfer==0.10.0; python_version >= '3.8'
 safetensors==0.4.2; python_version >= '3.7'
 scipy==1.12.0; python_version >= '3.9'
 sentry-sdk[fastapi]==1.40.4
-=======
-resend==0.5.1; python_version >= '3.7'
-rsa==4.9; python_version >= '3.6' and python_version < '4'
-s3transfer==0.8.2; python_version >= '3.7'
-safetensors==0.4.2; python_version >= '3.7'
-scipy==1.12.0; python_version >= '3.9'
-sentry-sdk[fastapi]==1.40.3
->>>>>>> 2ba3bc1f
 setuptools==69.1.0; python_version >= '3.8'
 sgmllib3k==1.0.0
-six==1.16.0; python_version >= '2.7' and python_version not in '3.0, 3.1, 3.2, 3.3'
+six==1.16.0; python_version >= '2.7' and python_version not in '3.0, 3.1, 3.2'
 smmap==5.0.1; python_version >= '3.7'
 sniffio==1.3.0; python_version >= '3.7'
 soupsieve==2.5; python_version >= '3.8'
-<<<<<<< HEAD
 sqlalchemy==2.0.27; python_version >= '3.7'
 starlette==0.36.3; python_version >= '3.8'
 storage3==0.7.0; python_version >= '3.8' and python_version < '4.0'
@@ -256,18 +187,6 @@
 tabulate==0.9.0; python_version >= '3.7'
 tenacity==8.2.3; python_version >= '3.7'
 tiktoken==0.6.0; python_version >= '3.8'
-=======
-sqlalchemy==2.0.26; python_version >= '3.7'
-starlette==0.27.0; python_version >= '3.7'
-storage3==0.6.1; python_version >= '3.8' and python_version < '4.0'
-strenum==0.4.15
-supabase==1.1.0; python_version >= '3.8' and python_version < '4.0'
-supafunc==0.2.3; python_version >= '3.8' and python_version < '4.0'
-sympy==1.12; python_version >= '3.8'
-tabulate==0.9.0; python_version >= '3.7'
-tenacity==8.2.3; python_version >= '3.7'
-tiktoken==0.4.0; python_version >= '3.8'
->>>>>>> 2ba3bc1f
 timm==0.9.12; python_version >= '3.7'
 tinysegmenter==0.3
 tldextract==5.1.1; python_version >= '3.8'
@@ -284,24 +203,15 @@
 unstructured-client==0.18.0; python_version >= '3.8'
 unstructured-inference==0.7.23
 unstructured.pytesseract==0.3.12
-<<<<<<< HEAD
-urllib3==2.0.7; python_version >= '3.6'
-=======
 urllib3==2.0.7; python_version >= '3.10'
->>>>>>> 2ba3bc1f
 uvicorn==0.22.0; python_version >= '3.7'
 vine==5.1.0; python_version >= '3.6'
 watchdog==4.0.0; python_version >= '3.8'
 wcwidth==0.2.13
 webencodings==0.5.1
 websockets==11.0.3; python_version >= '3.7'
-<<<<<<< HEAD
 wrapt==1.14.0; python_version >= '2.7' and python_version not in '3.0, 3.1, 3.2, 3.3, 3.4'
 xlrd==2.0.1; python_version >= '2.7' and python_version not in '3.0, 3.1, 3.2, 3.3, 3.4, 3.5'
-=======
-wrapt==1.16.0; python_version >= '3.6'
-xlrd==1.0.0
->>>>>>> 2ba3bc1f
 xlsxwriter==3.1.9; python_version >= '3.6'
 xmltodict==0.13.0; python_version >= '3.4'
 yarl==1.9.4; python_version >= '3.7'

from langchain_community.document_loaders import UnstructuredPDFLoader
from models import File

from .common import process_file


<<<<<<< HEAD
# TODO(pg): different mode can be used to UnstructuredPDFLoader like "paged"
# => check the docs!
def process_pdf(file: File, brain_id):
=======
def process_pdf(
    file: File, brain_id, original_file_name, integration=None, integration_link=None
):
>>>>>>> 71df7ed5
    return process_file(
        file=file,
        loader_class=UnstructuredPDFLoader,
        brain_id=brain_id,
        original_file_name=original_file_name,
        integration=integration,
        integration_link=integration_link,
    )<|MERGE_RESOLUTION|>--- conflicted
+++ resolved
@@ -4,15 +4,11 @@
 from .common import process_file
 
 
-<<<<<<< HEAD
 # TODO(pg): different mode can be used to UnstructuredPDFLoader like "paged"
 # => check the docs!
-def process_pdf(file: File, brain_id):
-=======
 def process_pdf(
     file: File, brain_id, original_file_name, integration=None, integration_link=None
 ):
->>>>>>> 71df7ed5
     return process_file(
         file=file,
         loader_class=UnstructuredPDFLoader,

--- conflicted
+++ resolved
@@ -1,13 +1,9 @@
 {
-  "python.formatting.provider": "black",
   "editor.codeActionsOnSave": {
     "source.organizeImports": "explicit",
     "source.fixAll": "explicit",
     "source.unusedImports": "explicit"
   },
-  "python.analysis.extraPaths": [
-    "./backend"
-  ],
   "editor.formatOnSave": true,
   "[sql]": {
     "editor.formatOnSave": false,
@@ -46,10 +42,15 @@
     "**/.docusaurus/": true,
     "**/node_modules/": true
   },
+  "json.sortOnSave.enable": true,
+  "python.formatting.provider": "black",
+  "python.analysis.extraPaths": [
+    "./backend"
+  ],
+  "python.defaultInterpreterPath": "python3",
+  "python.envFile": "${workspaceFolder}/.env",
   "python.linting.pycodestyleCategorySeverity.W": "Error",
-  "python.defaultInterpreterPath": "python3",
   "python.linting.flake8CategorySeverity.W": "Error",
-  "json.sortOnSave.enable": true,
   "python.testing.pytestArgs": [
     "-v",
     "--color=yes",
@@ -58,9 +59,5 @@
   ],
   "python.testing.unittestEnabled": false,
   "python.testing.pytestEnabled": true,
-<<<<<<< HEAD
-  "python.envFile": "${workspaceFolder}/.env",
-=======
   "python.testing.autoTestDiscoverOnSaveEnabled": true,
->>>>>>> 311d9bb1
 }
<<<<<<< HEAD

=======
.DEFAULT_TARGET=help

## help: Display list of commands
.PHONY: help
help:
	@echo "Available commands:"
	@sed -n 's|^##||p' $(MAKEFILE_LIST) | column -t -s ':' | sed -e 's|^| |'


## dev: Start development environment
.PHONY: dev
>>>>>>> d19d01e5
dev:
	DOCKER_BUILDKIT=1 docker compose -f docker-compose.dev.yml up --build

## prod: Build and start production environment
.PHONY: prod
prod:
	docker compose build backend-core
	docker compose -f docker-compose.yml up --build

<<<<<<< HEAD

front:
	cd frontend  && yarn build && yarn start

=======
## front: Build and start frontend
.PHONY: front
front:
	cd frontend  && yarn build && yarn start

## test: Run tests
.PHONY: test
>>>>>>> d19d01e5
test:
	# Ensure dependencies are installed with dev and test extras
	# poetry install --with dev,test && brew install tesseract pandoc libmagic
	./.run_tests.sh<|MERGE_RESOLUTION|>--- conflicted
+++ resolved
@@ -1,6 +1,3 @@
-<<<<<<< HEAD
-
-=======
 .DEFAULT_TARGET=help
 
 ## help: Display list of commands
@@ -12,7 +9,6 @@
 
 ## dev: Start development environment
 .PHONY: dev
->>>>>>> d19d01e5
 dev:
 	DOCKER_BUILDKIT=1 docker compose -f docker-compose.dev.yml up --build
 
@@ -22,12 +18,6 @@
 	docker compose build backend-core
 	docker compose -f docker-compose.yml up --build
 
-<<<<<<< HEAD
-
-front:
-	cd frontend  && yarn build && yarn start
-
-=======
 ## front: Build and start frontend
 .PHONY: front
 front:
@@ -35,7 +25,6 @@
 
 ## test: Run tests
 .PHONY: test
->>>>>>> d19d01e5
 test:
 	# Ensure dependencies are installed with dev and test extras
 	# poetry install --with dev,test && brew install tesseract pandoc libmagic
